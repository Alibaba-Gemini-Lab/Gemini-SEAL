--- conflicted
+++ resolved
@@ -11,11 +11,8 @@
 #include "seal/util/uintarith.h"
 #include "seal/util/polycore.h"
 #include "seal/util/polyarithsmallmod.h"
-<<<<<<< HEAD
 #include "seal/util/scalingvariant.h"
-=======
 #include "seal/util/numth.h"
->>>>>>> 45fc11a1
 
 using namespace std;
 using namespace seal::util;
@@ -2372,7 +2369,6 @@
         }
 
         uint64_t m = mul_safe(static_cast<uint64_t>(coeff_count), uint64_t(2));
-        uint64_t subgroup_size = static_cast<uint64_t>(coeff_count >> 1);
         int n_power_of_two = get_power_of_two(static_cast<uint64_t>(coeff_count));
 
         // Verify parameters
@@ -2487,10 +2483,9 @@
         }
 
         size_t coeff_count = context_data_ptr->parms().poly_modulus_degree();
-        int64_t subgroup_size = static_cast<uint64_t>(coeff_count >> 1);
 
         // Check if Galois key is generated or not.
-        if (galois_keys.has_key(steps_to_galois_elt(steps, coeff_count)))
+        if (galois_keys.has_key(galois_elt_from_step(steps, coeff_count)))
         {
         // Perform rotation and key switching
         apply_galois_inplace(encrypted,
