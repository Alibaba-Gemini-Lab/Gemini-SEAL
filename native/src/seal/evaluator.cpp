// Copyright (c) Microsoft Corporation. All rights reserved.
// Licensed under the MIT license.

#include "seal/evaluator.h"
#include "seal/util/common.h"
#include "seal/util/galois.h"
#include "seal/util/numth.h"
#include "seal/util/polyarithsmallmod.h"
#include "seal/util/polycore.h"
#include "seal/util/scalingvariant.h"
#include "seal/util/uintarith.h"
#include <algorithm>
#include <cmath>
#include <functional>

using namespace std;
using namespace seal::util;

namespace seal
{
    namespace
    {
        template <typename T, typename S>
        SEAL_NODISCARD inline bool are_same_scale(const T &value1, const S &value2) noexcept
        {
            return util::are_close<double>(value1.scale(), value2.scale());
        }

        SEAL_NODISCARD inline bool is_scale_within_bounds(
            double scale, const SEALContext::ContextData &context_data) noexcept
        {
            int scale_bit_count_bound = 0;
            switch (context_data.parms().scheme())
            {
            case scheme_type::bfv:
                scale_bit_count_bound = context_data.parms().plain_modulus().bit_count();
                break;
            case scheme_type::ckks:
                scale_bit_count_bound = context_data.total_coeff_modulus_bit_count();
                break;
            default:
                // Unsupported scheme; check will fail
                scale_bit_count_bound = -1;
            };

            return !(scale <= 0 || (static_cast<int>(log2(scale)) >= scale_bit_count_bound));
        }
    } // namespace

    Evaluator::Evaluator(const SEALContext &context) : context_(context)
    {
        // Verify parameters
        if (!context_.parameters_set())
        {
            throw invalid_argument("encryption parameters are not set correctly");
        }

        // Calculate map from Zmstar to generator representation
        populate_Zmstar_to_generator();
    }

    void Evaluator::populate_Zmstar_to_generator()
    {
        uint64_t n = static_cast<uint64_t>(context_.first_context_data()->parms().poly_modulus_degree());
        uint64_t m = n << 1;

        for (uint64_t i = 0; i < n / 2; i++)
        {
            uint64_t galois_elt = exponentiate_uint(3, i) & (m - 1);
            pair<uint64_t, uint64_t> temp_pair1{ i, 0 };
            Zmstar_to_generator_.emplace(galois_elt, temp_pair1);
            galois_elt = (exponentiate_uint(3, i) * (m - 1)) & (m - 1);
            pair<uint64_t, uint64_t> temp_pair2{ i, 1 };
            Zmstar_to_generator_.emplace(galois_elt, temp_pair2);
        }
    }

    void Evaluator::negate_inplace(Ciphertext &encrypted)
    {
        // Verify parameters.
        if (!is_metadata_valid_for(encrypted, context_) || !is_buffer_valid(encrypted))
        {
            throw invalid_argument("encrypted is not valid for encryption parameters");
        }

        // Extract encryption parameters.
        auto &context_data = *context_.get_context_data(encrypted.parms_id());
        auto &parms = context_data.parms();
        auto &coeff_modulus = parms.coeff_modulus();
        size_t encrypted_size = encrypted.size();

        // Negate each poly in the array
        negate_poly_coeffmod(encrypted, encrypted_size, coeff_modulus, encrypted);
#ifdef SEAL_THROW_ON_TRANSPARENT_CIPHERTEXT
        // Transparent ciphertext output is not allowed.
        if (encrypted.is_transparent())
        {
            throw logic_error("result ciphertext is transparent");
        }
#endif
    }

    void Evaluator::add_inplace(Ciphertext &encrypted1, const Ciphertext &encrypted2)
    {
        // Verify parameters.
        if (!is_metadata_valid_for(encrypted1, context_) || !is_buffer_valid(encrypted1))
        {
            throw invalid_argument("encrypted1 is not valid for encryption parameters");
        }
        if (!is_metadata_valid_for(encrypted2, context_) || !is_buffer_valid(encrypted2))
        {
            throw invalid_argument("encrypted2 is not valid for encryption parameters");
        }
        if (encrypted1.parms_id() != encrypted2.parms_id())
        {
            throw invalid_argument("encrypted1 and encrypted2 parameter mismatch");
        }
        if (encrypted1.is_ntt_form() != encrypted2.is_ntt_form())
        {
            throw invalid_argument("NTT form mismatch");
        }
        if (!are_same_scale(encrypted1, encrypted2))
        {
            throw invalid_argument("scale mismatch");
        }

        // Extract encryption parameters.
        auto &context_data = *context_.get_context_data(encrypted1.parms_id());
        auto &parms = context_data.parms();
        auto &coeff_modulus = parms.coeff_modulus();
        size_t coeff_count = parms.poly_modulus_degree();
        size_t coeff_modulus_size = coeff_modulus.size();
        size_t encrypted1_size = encrypted1.size();
        size_t encrypted2_size = encrypted2.size();
        size_t max_count = max(encrypted1_size, encrypted2_size);
        size_t min_count = min(encrypted1_size, encrypted2_size);

        // Size check
        if (!product_fits_in(max_count, coeff_count))
        {
            throw logic_error("invalid parameters");
        }

        // Prepare destination
        encrypted1.resize(context_, context_data.parms_id(), max_count);

        // Add ciphertexts
        add_poly_coeffmod(encrypted1, encrypted2, min_count, coeff_modulus, encrypted1);

        // Copy the remainding polys of the array with larger count into encrypted1
        if (encrypted1_size < encrypted2_size)
        {
            set_poly_array(
                encrypted2.data(min_count), encrypted2_size - encrypted1_size, coeff_count, coeff_modulus_size,
                encrypted1.data(encrypted1_size));
        }
#ifdef SEAL_THROW_ON_TRANSPARENT_CIPHERTEXT
        // Transparent ciphertext output is not allowed.
        if (encrypted1.is_transparent())
        {
            throw logic_error("result ciphertext is transparent");
        }
#endif
    }

    void Evaluator::add_many(const vector<Ciphertext> &encrypteds, Ciphertext &destination)
    {
        if (encrypteds.empty())
        {
            throw invalid_argument("encrypteds cannot be empty");
        }
        for (size_t i = 0; i < encrypteds.size(); i++)
        {
            if (&encrypteds[i] == &destination)
            {
                throw invalid_argument("encrypteds must be different from destination");
            }
        }

        destination = encrypteds[0];
        for (size_t i = 1; i < encrypteds.size(); i++)
        {
            add_inplace(destination, encrypteds[i]);
        }
    }

    void Evaluator::sub_inplace(Ciphertext &encrypted1, const Ciphertext &encrypted2)
    {
        // Verify parameters.
        if (!is_metadata_valid_for(encrypted1, context_) || !is_buffer_valid(encrypted1))
        {
            throw invalid_argument("encrypted1 is not valid for encryption parameters");
        }
        if (!is_metadata_valid_for(encrypted2, context_) || !is_buffer_valid(encrypted2))
        {
            throw invalid_argument("encrypted2 is not valid for encryption parameters");
        }
        if (encrypted1.parms_id() != encrypted2.parms_id())
        {
            throw invalid_argument("encrypted1 and encrypted2 parameter mismatch");
        }
        if (encrypted1.is_ntt_form() != encrypted2.is_ntt_form())
        {
            throw invalid_argument("NTT form mismatch");
        }
        if (!are_same_scale(encrypted1, encrypted2))
        {
            throw invalid_argument("scale mismatch");
        }

        // Extract encryption parameters.
        auto &context_data = *context_.get_context_data(encrypted1.parms_id());
        auto &parms = context_data.parms();
        auto &coeff_modulus = parms.coeff_modulus();
        size_t coeff_count = parms.poly_modulus_degree();
        size_t encrypted1_size = encrypted1.size();
        size_t encrypted2_size = encrypted2.size();
        size_t max_count = max(encrypted1_size, encrypted2_size);
        size_t min_count = min(encrypted1_size, encrypted2_size);

        // Size check
        if (!product_fits_in(max_count, coeff_count))
        {
            throw logic_error("invalid parameters");
        }

        // Prepare destination
        encrypted1.resize(context_, context_data.parms_id(), max_count);

        // Subtract polynomials
        sub_poly_coeffmod(encrypted1, encrypted2, min_count, coeff_modulus, encrypted1);

        // If encrypted2 has larger count, negate remaining entries
        if (encrypted1_size < encrypted2_size)
        {
            negate_poly_coeffmod(
                iter(encrypted2) + min_count, encrypted2_size - min_count, coeff_modulus, iter(encrypted1) + min_count);
        }
#ifdef SEAL_THROW_ON_TRANSPARENT_CIPHERTEXT
        // Transparent ciphertext output is not allowed.
        if (encrypted1.is_transparent())
        {
            throw logic_error("result ciphertext is transparent");
        }
#endif
    }

    void Evaluator::multiply_inplace(Ciphertext &encrypted1, const Ciphertext &encrypted2, MemoryPoolHandle pool)
    {
        // Verify parameters.
        if (!is_metadata_valid_for(encrypted1, context_) || !is_buffer_valid(encrypted1))
        {
            throw invalid_argument("encrypted1 is not valid for encryption parameters");
        }
        if (!is_metadata_valid_for(encrypted2, context_) || !is_buffer_valid(encrypted2))
        {
            throw invalid_argument("encrypted2 is not valid for encryption parameters");
        }
        if (encrypted1.parms_id() != encrypted2.parms_id())
        {
            throw invalid_argument("encrypted1 and encrypted2 parameter mismatch");
        }

        auto context_data_ptr = context_.first_context_data();
        switch (context_data_ptr->parms().scheme())
        {
        case scheme_type::bfv:
            bfv_multiply(encrypted1, encrypted2, pool);
            break;

        case scheme_type::ckks:
            ckks_multiply(encrypted1, encrypted2, pool);
            break;

        default:
            throw invalid_argument("unsupported scheme");
        }
#ifdef SEAL_THROW_ON_TRANSPARENT_CIPHERTEXT
        // Transparent ciphertext output is not allowed.
        if (encrypted1.is_transparent())
        {
            throw logic_error("result ciphertext is transparent");
        }
#endif
    }

    void Evaluator::bfv_multiply(Ciphertext &encrypted1, const Ciphertext &encrypted2, MemoryPoolHandle pool)
    {
        if (encrypted1.is_ntt_form() || encrypted2.is_ntt_form())
        {
            throw invalid_argument("encrypted1 or encrypted2 cannot be in NTT form");
        }

        // Extract encryption parameters.
        auto &context_data = *context_.get_context_data(encrypted1.parms_id());
        auto &parms = context_data.parms();
        size_t coeff_count = parms.poly_modulus_degree();
        size_t base_q_size = parms.coeff_modulus().size();
        size_t encrypted1_size = encrypted1.size();
        size_t encrypted2_size = encrypted2.size();
        uint64_t plain_modulus = parms.plain_modulus().value();

        double new_scale = encrypted1.scale() * encrypted2.scale();

        // Check that scale is positive and not too large
        if (new_scale <= 0 || (static_cast<int>(log2(new_scale)) >= parms.plain_modulus().bit_count()))
        {
            throw invalid_argument("scale out of bounds");
        }

        auto rns_tool = context_data.rns_tool();
        size_t base_Bsk_size = rns_tool->base_Bsk()->size();
        size_t base_Bsk_m_tilde_size = rns_tool->base_Bsk_m_tilde()->size();

        // Determine destination.size()
        size_t dest_size = sub_safe(add_safe(encrypted1_size, encrypted2_size), size_t(1));

        // Size check
        if (!product_fits_in(dest_size, coeff_count, base_Bsk_m_tilde_size))
        {
            throw logic_error("invalid parameters");
        }

        // Set up iterators for bases
        auto base_q = iter(parms.coeff_modulus());
        auto base_Bsk = iter(rns_tool->base_Bsk()->base());

        // Set up iterators for NTT tables
        auto base_q_ntt_tables = iter(context_data.small_ntt_tables());
        auto base_Bsk_ntt_tables = iter(rns_tool->base_Bsk_ntt_tables());

        // Microsoft SEAL uses BEHZ-style RNS multiplication. This process is somewhat complex and consists of the
        // following steps:
        //
        // (1) Lift encrypted1 and encrypted2 (initially in base q) to an extended base q U Bsk U {m_tilde}
        // (2) Remove extra multiples of q from the results with Montgomery reduction, switching base to q U Bsk
        // (3) Transform the data to NTT form
        // (4) Compute the ciphertext polynomial product using dyadic multiplication
        // (5) Transform the data back from NTT form
        // (6) Multiply the result by t (plain_modulus)
        // (7) Scale the result by q using a divide-and-floor algorithm, switching base to Bsk
        // (8) Use Shenoy-Kumaresan method to convert the result to base q

        // Resize encrypted1 to destination size
        encrypted1.resize(context_, context_data.parms_id(), dest_size);

        // This lambda function takes as input an IterTuple with three components:
        //
        // 1. (Const)RNSIter to read an input polynomial from
        // 2. RNSIter for the output in base q
        // 3. RNSIter for the output in base Bsk
        //
        // It performs steps (1)-(3) of the BEHZ multiplication (see above) on the given input polynomial (given as an
        // RNSIter or ConstRNSIter) and writes the results in base q and base Bsk to the given output
        // iterators.
        auto behz_extend_base_convert_to_ntt = [&](auto I) {
            // Make copy of input polynomial (in base q) and convert to NTT form
            // Lazy reduction
            set_poly(get<0>(I), coeff_count, base_q_size, get<1>(I));
            ntt_negacyclic_harvey_lazy(get<1>(I), base_q_size, base_q_ntt_tables);

            // Allocate temporary space for a polynomial in the Bsk U {m_tilde} base
            SEAL_ALLOCATE_GET_RNS_ITER(temp, coeff_count, base_Bsk_m_tilde_size, pool);

            // (1) Convert from base q to base Bsk U {m_tilde}
            rns_tool->fastbconv_m_tilde(get<0>(I), temp, pool);

            // (2) Reduce q-overflows in with Montgomery reduction, switching base to Bsk
            rns_tool->sm_mrq(temp, get<2>(I), pool);

            // Transform to NTT form in base Bsk
            // Lazy reduction
            ntt_negacyclic_harvey_lazy(get<2>(I), base_Bsk_size, base_Bsk_ntt_tables);
        };

        // Allocate space for a base q output of behz_extend_base_convert_to_ntt for encrypted1
        SEAL_ALLOCATE_GET_POLY_ITER(encrypted1_q, encrypted1_size, coeff_count, base_q_size, pool);

        // Allocate space for a base Bsk output of behz_extend_base_convert_to_ntt for encrypted1
        SEAL_ALLOCATE_GET_POLY_ITER(encrypted1_Bsk, encrypted1_size, coeff_count, base_Bsk_size, pool);

        // Perform BEHZ steps (1)-(3) for encrypted1
        SEAL_ITERATE(iter(encrypted1, encrypted1_q, encrypted1_Bsk), encrypted1_size, behz_extend_base_convert_to_ntt);

        // Repeat for encrypted2
        SEAL_ALLOCATE_GET_POLY_ITER(encrypted2_q, encrypted2_size, coeff_count, base_q_size, pool);
        SEAL_ALLOCATE_GET_POLY_ITER(encrypted2_Bsk, encrypted2_size, coeff_count, base_Bsk_size, pool);

        SEAL_ITERATE(iter(encrypted2, encrypted2_q, encrypted2_Bsk), encrypted2_size, behz_extend_base_convert_to_ntt);

        // Allocate temporary space for the output of step (4)
        // We allocate space separately for the base q and the base Bsk components
        SEAL_ALLOCATE_ZERO_GET_POLY_ITER(temp_dest_q, dest_size, coeff_count, base_q_size, pool);
        SEAL_ALLOCATE_ZERO_GET_POLY_ITER(temp_dest_Bsk, dest_size, coeff_count, base_Bsk_size, pool);

        // Perform BEHZ step (4): dyadic multiplication on arbitrary size ciphertexts
        SEAL_ITERATE(iter(size_t(0)), dest_size, [&](auto I) {
            // We iterate over relevant components of encrypted1 and encrypted2 in increasing order for
            // encrypted1 and reversed (decreasing) order for encrypted2. The bounds for the indices of
            // the relevant terms are obtained as follows.
            size_t curr_encrypted1_last = min<size_t>(I, encrypted1_size - 1);
            size_t curr_encrypted2_first = min<size_t>(I, encrypted2_size - 1);
            size_t curr_encrypted1_first = I - curr_encrypted2_first;
            // size_t curr_encrypted2_last = I - curr_encrypted1_last;

            // The total number of dyadic products is now easy to compute
            size_t steps = curr_encrypted1_last - curr_encrypted1_first + 1;

            // This lambda function computes the ciphertext product for BFV multiplication. Since we use the BEHZ
            // approach, the multiplication of individual polynomials is done using a dyadic product where the inputs
            // are already in NTT form. The arguments of the lambda function are expected to be as follows:
            //
            // 1. a ConstPolyIter pointing to the beginning of the first input ciphertext (in NTT form)
            // 2. a ConstPolyIter pointing to the beginning of the second input ciphertext (in NTT form)
            // 3. a ConstModulusIter pointing to an array of Modulus elements for the base
            // 4. the size of the base
            // 5. a PolyIter pointing to the beginning of the output ciphertext
            auto behz_ciphertext_product = [&](ConstPolyIter in1_iter, ConstPolyIter in2_iter,
                                               ConstModulusIter base_iter, size_t base_size, PolyIter out_iter) {
                // Create a shifted iterator for the first input
                auto shifted_in1_iter = in1_iter + curr_encrypted1_first;

                // Create a shifted reverse iterator for the second input
                auto shifted_reversed_in2_iter = reverse_iter(in2_iter + curr_encrypted2_first);

                // Create a shifted iterator for the output
                auto shifted_out_iter = out_iter[I];

                SEAL_ITERATE(iter(shifted_in1_iter, shifted_reversed_in2_iter), steps, [&](auto J) {
                    SEAL_ITERATE(iter(J, base_iter, shifted_out_iter), base_size, [&](auto K) {
                        SEAL_ALLOCATE_GET_COEFF_ITER(temp, coeff_count, pool);
                        dyadic_product_coeffmod(get<0, 0>(K), get<0, 1>(K), coeff_count, get<1>(K), temp);
                        add_poly_coeffmod(temp, get<2>(K), coeff_count, get<1>(K), get<2>(K));
                    });
                });
            };

            // Perform the BEHZ ciphertext product both for base q and base Bsk
            behz_ciphertext_product(encrypted1_q, encrypted2_q, base_q, base_q_size, temp_dest_q);
            behz_ciphertext_product(encrypted1_Bsk, encrypted2_Bsk, base_Bsk, base_Bsk_size, temp_dest_Bsk);
        });

        // Perform BEHZ step (5): transform data from NTT form
        // Lazy reduction here. The following multiply_poly_scalar_coeffmod will correct the value back to [0, p)
        inverse_ntt_negacyclic_harvey_lazy(temp_dest_q, dest_size, base_q_ntt_tables);
        inverse_ntt_negacyclic_harvey_lazy(temp_dest_Bsk, dest_size, base_Bsk_ntt_tables);

        // Perform BEHZ steps (6)-(8)
        SEAL_ITERATE(iter(temp_dest_q, temp_dest_Bsk, encrypted1), dest_size, [&](auto I) {
            // Bring together the base q and base Bsk components into a single allocation
            SEAL_ALLOCATE_GET_RNS_ITER(temp_q_Bsk, coeff_count, base_q_size + base_Bsk_size, pool);

            // Step (6): multiply base q components by t (plain_modulus)
            multiply_poly_scalar_coeffmod(get<0>(I), base_q_size, plain_modulus, base_q, temp_q_Bsk);

            multiply_poly_scalar_coeffmod(get<1>(I), base_Bsk_size, plain_modulus, base_Bsk, temp_q_Bsk + base_q_size);

            // Allocate yet another temporary for fast divide-and-floor result in base Bsk
            SEAL_ALLOCATE_GET_RNS_ITER(temp_Bsk, coeff_count, base_Bsk_size, pool);

            // Step (7): divide by q and floor, producing a result in base Bsk
            rns_tool->fast_floor(temp_q_Bsk, temp_Bsk, pool);

            // Step (8): use Shenoy-Kumaresan method to convert the result to base q and write to encrypted1
            rns_tool->fastbconv_sk(temp_Bsk, get<2>(I), pool);
        });

        // Set the scale
        encrypted1.scale() = new_scale;
    }

    void Evaluator::ckks_multiply(Ciphertext &encrypted1, const Ciphertext &encrypted2, MemoryPoolHandle pool)
    {
        if (!(encrypted1.is_ntt_form() && encrypted2.is_ntt_form()))
        {
            throw invalid_argument("encrypted1 or encrypted2 must be in NTT form");
        }

        // Extract encryption parameters.
        auto &context_data = *context_.get_context_data(encrypted1.parms_id());
        auto &parms = context_data.parms();
        size_t coeff_count = parms.poly_modulus_degree();
        size_t coeff_modulus_size = parms.coeff_modulus().size();
        size_t encrypted1_size = encrypted1.size();
        size_t encrypted2_size = encrypted2.size();

        double new_scale = encrypted1.scale() * encrypted2.scale();
        if (!is_scale_within_bounds(new_scale, context_data))
        {
            throw invalid_argument("scale out of bounds");
        }

        // Determine destination.size()
        // Default is 3 (c_0, c_1, c_2)
        size_t dest_size = sub_safe(add_safe(encrypted1_size, encrypted2_size), size_t(1));

        // Size check
        if (!product_fits_in(dest_size, coeff_count, coeff_modulus_size))
        {
            throw logic_error("invalid parameters");
        }

        // Set up iterator for the base
        auto coeff_modulus = iter(parms.coeff_modulus());

        // Prepare destination
        encrypted1.resize(context_, context_data.parms_id(), dest_size);

        // Set up iterators for input ciphertexts
        auto encrypted1_iter = iter(encrypted1);
        auto encrypted2_iter = iter(encrypted2);

        // Allocate temporary space for the result
        SEAL_ALLOCATE_ZERO_GET_POLY_ITER(temp, dest_size, coeff_count, coeff_modulus_size, pool);

        SEAL_ITERATE(iter(size_t(0)), dest_size, [&](auto I) {
            // We iterate over relevant components of encrypted1 and encrypted2 in increasing order for
            // encrypted1 and reversed (decreasing) order for encrypted2. The bounds for the indices of
            // the relevant terms are obtained as follows.
            size_t curr_encrypted1_last = min<size_t>(I, encrypted1_size - 1);
            size_t curr_encrypted2_first = min<size_t>(I, encrypted2_size - 1);
            size_t curr_encrypted1_first = I - curr_encrypted2_first;
            // size_t curr_encrypted2_last = secret_power_index - curr_encrypted1_last;

            // The total number of dyadic products is now easy to compute
            size_t steps = curr_encrypted1_last - curr_encrypted1_first + 1;

            // Create a shifted iterator for the first input
            auto shifted_encrypted1_iter = encrypted1_iter + curr_encrypted1_first;

            // Create a shifted reverse iterator for the second input
            auto shifted_reversed_encrypted2_iter = reverse_iter(encrypted2_iter + curr_encrypted2_first);

            SEAL_ITERATE(iter(shifted_encrypted1_iter, shifted_reversed_encrypted2_iter), steps, [&](auto J) {
                // Extra care needed here:
                // temp_iter must be dereferenced once to produce an appropriate RNSIter
                SEAL_ITERATE(iter(J, coeff_modulus, temp[I]), coeff_modulus_size, [&](auto K) {
                    SEAL_ALLOCATE_GET_COEFF_ITER(prod, coeff_count, pool);
                    dyadic_product_coeffmod(get<0, 0>(K), get<0, 1>(K), coeff_count, get<1>(K), prod);
                    add_poly_coeffmod(prod, get<2>(K), coeff_count, get<1>(K), get<2>(K));
                });
            });
        });

        // Set the final result
        set_poly_array(temp, dest_size, coeff_count, coeff_modulus_size, encrypted1.data());

        // Set the scale
        encrypted1.scale() = new_scale;
    }

    void Evaluator::square_inplace(Ciphertext &encrypted, MemoryPoolHandle pool)
    {
        // Verify parameters.
        if (!is_metadata_valid_for(encrypted, context_) || !is_buffer_valid(encrypted))
        {
            throw invalid_argument("encrypted is not valid for encryption parameters");
        }

        auto context_data_ptr = context_.first_context_data();
        switch (context_data_ptr->parms().scheme())
        {
        case scheme_type::bfv:
            bfv_square(encrypted, move(pool));
            break;

        case scheme_type::ckks:
            ckks_square(encrypted, move(pool));
            break;

        default:
            throw invalid_argument("unsupported scheme");
        }
#ifdef SEAL_THROW_ON_TRANSPARENT_CIPHERTEXT
        // Transparent ciphertext output is not allowed.
        if (encrypted.is_transparent())
        {
            throw logic_error("result ciphertext is transparent");
        }
#endif
    }

    void Evaluator::bfv_square(Ciphertext &encrypted, MemoryPoolHandle pool)
    {
        if (encrypted.is_ntt_form())
        {
            throw invalid_argument("encrypted cannot be in NTT form");
        }

        // Extract encryption parameters.
        auto &context_data = *context_.get_context_data(encrypted.parms_id());
        auto &parms = context_data.parms();
        size_t coeff_count = parms.poly_modulus_degree();
        size_t base_q_size = parms.coeff_modulus().size();
        size_t encrypted_size = encrypted.size();
        uint64_t plain_modulus = parms.plain_modulus().value();

        double new_scale = encrypted.scale();
        if (!is_scale_within_bounds(new_scale, context_data))
        {
            throw invalid_argument("scale out of bounds");
        }

        auto rns_tool = context_data.rns_tool();
        size_t base_Bsk_size = rns_tool->base_Bsk()->size();
        size_t base_Bsk_m_tilde_size = rns_tool->base_Bsk_m_tilde()->size();

        // Optimization implemented currently only for size 2 ciphertexts
        if (encrypted_size != 2)
        {
            bfv_multiply(encrypted, encrypted, move(pool));
            return;
        }

        // Determine destination.size()
        size_t dest_size = sub_safe(add_safe(encrypted_size, encrypted_size), size_t(1));

        // Size check
        if (!product_fits_in(dest_size, coeff_count, base_Bsk_m_tilde_size))
        {
            throw logic_error("invalid parameters");
        }

        // Set up iterators for bases
        auto base_q = iter(parms.coeff_modulus());
        auto base_Bsk = iter(rns_tool->base_Bsk()->base());

        // Set up iterators for NTT tables
        auto base_q_ntt_tables = iter(context_data.small_ntt_tables());
        auto base_Bsk_ntt_tables = iter(rns_tool->base_Bsk_ntt_tables());

        // Microsoft SEAL uses BEHZ-style RNS multiplication. For details, see Evaluator::bfv_multiply. This function
        // uses additionally Karatsuba multiplication to reduce the complexity of squaring a size-2 ciphertext, but the
        // steps are otherwise the same as in Evaluator::bfv_multiply.

        // Resize encrypted to destination size
        encrypted.resize(context_, context_data.parms_id(), dest_size);

        // This lambda function takes as input an IterTuple with three components:
        //
        // 1. (Const)RNSIter to read an input polynomial from
        // 2. RNSIter for the output in base q
        // 3. RNSIter for the output in base Bsk
        //
        // It performs steps (1)-(3) of the BEHZ multiplication on the given input polynomial (given as an RNSIter
        // or ConstRNSIter) and writes the results in base q and base Bsk to the given output iterators.
        auto behz_extend_base_convert_to_ntt = [&](auto I) {
            // Make copy of input polynomial (in base q) and convert to NTT form
            // Lazy reduction
            set_poly(get<0>(I), coeff_count, base_q_size, get<1>(I));
            ntt_negacyclic_harvey_lazy(get<1>(I), base_q_size, base_q_ntt_tables);

            // Allocate temporary space for a polynomial in the Bsk U {m_tilde} base
            SEAL_ALLOCATE_GET_RNS_ITER(temp, coeff_count, base_Bsk_m_tilde_size, pool);

            // (1) Convert from base q to base Bsk U {m_tilde}
            rns_tool->fastbconv_m_tilde(get<0>(I), temp, pool);

            // (2) Reduce q-overflows in with Montgomery reduction, switching base to Bsk
            rns_tool->sm_mrq(temp, get<2>(I), pool);

            // Transform to NTT form in base Bsk
            // Lazy reduction
            ntt_negacyclic_harvey_lazy(get<2>(I), base_Bsk_size, base_Bsk_ntt_tables);
        };

        // Allocate space for a base q output of behz_extend_base_convert_to_ntt
        SEAL_ALLOCATE_GET_POLY_ITER(encrypted_q, encrypted_size, coeff_count, base_q_size, pool);

        // Allocate space for a base Bsk output of behz_extend_base_convert_to_ntt
        SEAL_ALLOCATE_GET_POLY_ITER(encrypted_Bsk, encrypted_size, coeff_count, base_Bsk_size, pool);

        // Perform BEHZ steps (1)-(3)
        SEAL_ITERATE(iter(encrypted, encrypted_q, encrypted_Bsk), encrypted_size, behz_extend_base_convert_to_ntt);

        // Allocate temporary space for the output of step (4)
        // We allocate space separately for the base q and the base Bsk components
        SEAL_ALLOCATE_ZERO_GET_POLY_ITER(temp_dest_q, dest_size, coeff_count, base_q_size, pool);
        SEAL_ALLOCATE_ZERO_GET_POLY_ITER(temp_dest_Bsk, dest_size, coeff_count, base_Bsk_size, pool);

        // Perform BEHZ step (4): dyadic Karatsuba-squaring on size-2 ciphertexts

        // This lambda function computes the size-2 ciphertext square for BFV multiplication. Since we use the BEHZ
        // approach, the multiplication of individual polynomials is done using a dyadic product where the inputs
        // are already in NTT form. The arguments of the lambda function are expected to be as follows:
        //
        // 1. a ConstPolyIter pointing to the beginning of the input ciphertext (in NTT form)
        // 3. a ConstModulusIter pointing to an array of Modulus elements for the base
        // 4. the size of the base
        // 5. a PolyIter pointing to the beginning of the output ciphertext
        auto behz_ciphertext_square = [&](ConstPolyIter in_iter, ConstModulusIter base_iter, size_t base_size,
                                          PolyIter out_iter) {
            // Compute c0^2
            dyadic_product_coeffmod(in_iter[0], in_iter[0], base_size, base_iter, out_iter[0]);

            // Compute 2*c0*c1
            dyadic_product_coeffmod(in_iter[0], in_iter[1], base_size, base_iter, out_iter[1]);
            add_poly_coeffmod(out_iter[1], out_iter[1], base_size, base_iter, out_iter[1]);

            // Compute c1^2
            dyadic_product_coeffmod(in_iter[1], in_iter[1], base_size, base_iter, out_iter[2]);
        };

        // Perform the BEHZ ciphertext square both for base q and base Bsk
        behz_ciphertext_square(encrypted_q, base_q, base_q_size, temp_dest_q);
        behz_ciphertext_square(encrypted_Bsk, base_Bsk, base_Bsk_size, temp_dest_Bsk);

        // Perform BEHZ step (5): transform data from NTT form
        inverse_ntt_negacyclic_harvey(temp_dest_q, dest_size, base_q_ntt_tables);
        inverse_ntt_negacyclic_harvey(temp_dest_Bsk, dest_size, base_Bsk_ntt_tables);

        // Perform BEHZ steps (6)-(8)
        SEAL_ITERATE(iter(temp_dest_q, temp_dest_Bsk, encrypted), dest_size, [&](auto I) {
            // Bring together the base q and base Bsk components into a single allocation
            SEAL_ALLOCATE_GET_RNS_ITER(temp_q_Bsk, coeff_count, base_q_size + base_Bsk_size, pool);

            // Step (6): multiply base q components by t (plain_modulus)
            multiply_poly_scalar_coeffmod(get<0>(I), base_q_size, plain_modulus, base_q, temp_q_Bsk);

            multiply_poly_scalar_coeffmod(get<1>(I), base_Bsk_size, plain_modulus, base_Bsk, temp_q_Bsk + base_q_size);

            // Allocate yet another temporary for fast divide-and-floor result in base Bsk
            SEAL_ALLOCATE_GET_RNS_ITER(temp_Bsk, coeff_count, base_Bsk_size, pool);

            // Step (7): divide by q and floor, producing a result in base Bsk
            rns_tool->fast_floor(temp_q_Bsk, temp_Bsk, pool);

            // Step (8): use Shenoy-Kumaresan method to convert the result to base q and write to encrypted1
            rns_tool->fastbconv_sk(temp_Bsk, get<2>(I), pool);
        });

        // Set the scale
        encrypted.scale() = new_scale;
    }

    void Evaluator::ckks_square(Ciphertext &encrypted, MemoryPoolHandle pool)
    {
        if (!encrypted.is_ntt_form())
        {
            throw invalid_argument("encrypted must be in NTT form");
        }

        // Extract encryption parameters.
        auto &context_data = *context_.get_context_data(encrypted.parms_id());
        auto &parms = context_data.parms();
        size_t coeff_count = parms.poly_modulus_degree();
        size_t coeff_modulus_size = parms.coeff_modulus().size();
        size_t encrypted_size = encrypted.size();

        // Optimization implemented currently only for size 2 ciphertexts
        if (encrypted_size != 2)
        {
            ckks_multiply(encrypted, encrypted, move(pool));
            return;
        }

        double new_scale = encrypted.scale() * encrypted.scale();
        if (!is_scale_within_bounds(new_scale, context_data))
        {
            throw invalid_argument("scale out of bounds");
        }

        // Determine destination.size()
        // Default is 3 (c_0, c_1, c_2)
        size_t dest_size = sub_safe(add_safe(encrypted_size, encrypted_size), size_t(1));

        // Size check
        if (!product_fits_in(dest_size, coeff_count, coeff_modulus_size))
        {
            throw logic_error("invalid parameters");
        }

        // Set up iterator for the base
        auto coeff_modulus = iter(parms.coeff_modulus());

        // Prepare destination
        encrypted.resize(context_, context_data.parms_id(), dest_size);

        // Set up iterators for input ciphertext
        auto encrypted_iter = iter(encrypted);

        // Allocate temporary space for the result
        SEAL_ALLOCATE_ZERO_GET_POLY_ITER(temp, dest_size, coeff_count, coeff_modulus_size, pool);

        // Compute c0^2
        dyadic_product_coeffmod(encrypted_iter[0], encrypted_iter[0], coeff_modulus_size, coeff_modulus, temp[0]);

        // Compute 2*c0*c1
        dyadic_product_coeffmod(encrypted_iter[0], encrypted_iter[1], coeff_modulus_size, coeff_modulus, temp[1]);
        add_poly_coeffmod(temp[1], temp[1], coeff_modulus_size, coeff_modulus, temp[1]);

        // Compute c1^2
        dyadic_product_coeffmod(encrypted_iter[1], encrypted_iter[1], coeff_modulus_size, coeff_modulus, temp[2]);

        // Set the final result
        set_poly_array(temp, dest_size, coeff_count, coeff_modulus_size, encrypted.data());

        // Set the scale
        encrypted.scale() = new_scale;
    }

    void Evaluator::relinearize_internal(
        Ciphertext &encrypted, const RelinKeys &relin_keys, size_t destination_size, MemoryPoolHandle pool)
    {
        // Verify parameters.
        auto context_data_ptr = context_.get_context_data(encrypted.parms_id());
        if (!context_data_ptr)
        {
            throw invalid_argument("encrypted is not valid for encryption parameters");
        }
        if (relin_keys.parms_id() != context_.key_parms_id())
        {
            throw invalid_argument("relin_keys is not valid for encryption parameters");
        }

        size_t encrypted_size = encrypted.size();

        // Verify parameters.
        if (destination_size < 2 || destination_size > encrypted_size)
        {
            throw invalid_argument("destination_size must be at least 2 and less than or equal to current count");
        }
        if (relin_keys.size() < sub_safe(encrypted_size, size_t(2)))
        {
            throw invalid_argument("not enough relinearization keys");
        }

        // If encrypted is already at the desired level, return
        if (destination_size == encrypted_size)
        {
            return;
        }

        // Calculate number of relinearize_one_step calls needed
        size_t relins_needed = encrypted_size - destination_size;

        // Iterator pointing to the last component of encrypted
        auto encrypted_iter = iter(encrypted);
        encrypted_iter += encrypted_size - 1;

        SEAL_ITERATE(iter(size_t(0)), relins_needed, [&](auto I) {
            this->switch_key_inplace(
                encrypted, *encrypted_iter, static_cast<const KSwitchKeys &>(relin_keys),
                RelinKeys::get_index(encrypted_size - 1 - I), pool);
        });

        // Put the output of final relinearization into destination.
        // Prepare destination only at this point because we are resizing down
        encrypted.resize(context_, context_data_ptr->parms_id(), destination_size);
#ifdef SEAL_THROW_ON_TRANSPARENT_CIPHERTEXT
        // Transparent ciphertext output is not allowed.
        if (encrypted.is_transparent())
        {
            throw logic_error("result ciphertext is transparent");
        }
#endif
    }

    void Evaluator::mod_switch_scale_to_next(
        const Ciphertext &encrypted, Ciphertext &destination, MemoryPoolHandle pool)
    {
        // Assuming at this point encrypted is already validated.
        auto context_data_ptr = context_.get_context_data(encrypted.parms_id());
        if (context_data_ptr->parms().scheme() == scheme_type::bfv && encrypted.is_ntt_form())
        {
            throw invalid_argument("BFV encrypted cannot be in NTT form");
        }
        if (context_data_ptr->parms().scheme() == scheme_type::ckks && !encrypted.is_ntt_form())
        {
            throw invalid_argument("CKKS encrypted must be in NTT form");
        }
        if (!pool)
        {
            throw invalid_argument("pool is uninitialized");
        }

        // Extract encryption parameters.
        auto &context_data = *context_data_ptr;
        auto &next_context_data = *context_data.next_context_data();
        auto &next_parms = next_context_data.parms();
        auto rns_tool = context_data.rns_tool();

        size_t encrypted_size = encrypted.size();
        size_t coeff_count = next_parms.poly_modulus_degree();
        size_t next_coeff_modulus_size = next_parms.coeff_modulus().size();

        Ciphertext encrypted_copy(pool);
        encrypted_copy = encrypted;

        switch (next_parms.scheme())
        {
        case scheme_type::bfv:
            SEAL_ITERATE(iter(encrypted_copy), encrypted_size, [&](auto I) {
                rns_tool->divide_and_round_q_last_inplace(I, pool);
            });
            break;

        case scheme_type::ckks:
            SEAL_ITERATE(iter(encrypted_copy), encrypted_size, [&](auto I) {
                rns_tool->divide_and_round_q_last_ntt_inplace(I, context_data.small_ntt_tables(), pool);
            });
            break;

        default:
            throw invalid_argument("unsupported scheme");
        }

        // Copy result to destination
        destination.resize(context_, next_context_data.parms_id(), encrypted_size);
        SEAL_ITERATE(iter(encrypted_copy, destination), encrypted_size, [&](auto I) {
            set_poly(get<0>(I), coeff_count, next_coeff_modulus_size, get<1>(I));
        });

        // Set other attributes
        destination.is_ntt_form() = encrypted.is_ntt_form();
        if (next_parms.scheme() == scheme_type::ckks)
        {
            // Change the scale when using CKKS
            destination.scale() =
                encrypted.scale() / static_cast<double>(context_data.parms().coeff_modulus().back().value());
        }
    }

    void Evaluator::mod_switch_drop_to_next(const Ciphertext &encrypted, Ciphertext &destination, MemoryPoolHandle pool)
    {
        // Assuming at this point encrypted is already validated.
        auto context_data_ptr = context_.get_context_data(encrypted.parms_id());
        if (context_data_ptr->parms().scheme() == scheme_type::ckks && !encrypted.is_ntt_form())
        {
            throw invalid_argument("CKKS encrypted must be in NTT form");
        }

        // Extract encryption parameters.
        auto &next_context_data = *context_data_ptr->next_context_data();
        auto &next_parms = next_context_data.parms();

        if (!is_scale_within_bounds(encrypted.scale(), next_context_data))
        {
            throw invalid_argument("scale out of bounds");
        }

        // q_1,...,q_{k-1}
        size_t next_coeff_modulus_size = next_parms.coeff_modulus().size();
        size_t coeff_count = next_parms.poly_modulus_degree();
        size_t encrypted_size = encrypted.size();

        // Size check
        if (!product_fits_in(encrypted_size, coeff_count, next_coeff_modulus_size))
        {
            throw logic_error("invalid parameters");
        }

        auto drop_modulus_and_copy = [&](ConstPolyIter in_iter, PolyIter out_iter) {
            SEAL_ITERATE(iter(in_iter, out_iter), encrypted_size, [&](auto I) {
                SEAL_ITERATE(
                    iter(I), next_coeff_modulus_size, [&](auto J) { set_uint(get<0>(J), coeff_count, get<1>(J)); });
            });
        };

        if (&encrypted == &destination)
        {
            // Switching in-place so need temporary space
            SEAL_ALLOCATE_GET_POLY_ITER(temp, encrypted_size, coeff_count, next_coeff_modulus_size, pool);

            // Copy data over to temp; only copy the RNS components relevant after modulus drop
            drop_modulus_and_copy(encrypted, temp);

            // Resize destination before writing
            destination.resize(context_, next_context_data.parms_id(), encrypted_size);
            destination.is_ntt_form() = true;
            destination.scale() = encrypted.scale();

            // Copy data to destination
            set_poly_array(temp, encrypted_size, coeff_count, next_coeff_modulus_size, destination.data());
        }
        else
        {
            // Resize destination before writing
            destination.resize(context_, next_context_data.parms_id(), encrypted_size);
            destination.is_ntt_form() = true;
            destination.scale() = encrypted.scale();

            // Copy data over to destination; only copy the RNS components relevant after modulus drop
            drop_modulus_and_copy(encrypted, destination);
        }
    }

    void Evaluator::mod_switch_drop_to_next(Plaintext &plain)
    {
        // Assuming at this point plain is already validated.
        auto context_data_ptr = context_.get_context_data(plain.parms_id());
        if (!plain.is_ntt_form())
        {
            throw invalid_argument("plain is not in NTT form");
        }
        if (!context_data_ptr->next_context_data())
        {
            throw invalid_argument("end of modulus switching chain reached");
        }

        // Extract encryption parameters.
        auto &next_context_data = *context_data_ptr->next_context_data();
        auto &next_parms = context_data_ptr->next_context_data()->parms();

        if (!is_scale_within_bounds(plain.scale(), next_context_data))
        {
            throw invalid_argument("scale out of bounds");
        }

        // q_1,...,q_{k-1}
        auto &next_coeff_modulus = next_parms.coeff_modulus();
        size_t next_coeff_modulus_size = next_coeff_modulus.size();
        size_t coeff_count = next_parms.poly_modulus_degree();

        // Compute destination size first for exception safety
        auto dest_size = mul_safe(next_coeff_modulus_size, coeff_count);

        plain.parms_id() = parms_id_zero;
        plain.resize(dest_size);
        plain.parms_id() = next_context_data.parms_id();
    }

    void Evaluator::mod_switch_to_next(const Ciphertext &encrypted, Ciphertext &destination, MemoryPoolHandle pool)
    {
        // Verify parameters.
        if (!is_metadata_valid_for(encrypted, context_) || !is_buffer_valid(encrypted))
        {
            throw invalid_argument("encrypted is not valid for encryption parameters");
        }

        auto context_data_ptr = context_.get_context_data(encrypted.parms_id());
        if (context_.last_parms_id() == encrypted.parms_id())
        {
            throw invalid_argument("end of modulus switching chain reached");
        }
        if (!pool)
        {
            throw invalid_argument("pool is uninitialized");
        }

        switch (context_.first_context_data()->parms().scheme())
        {
        case scheme_type::bfv:
            // Modulus switching with scaling
            mod_switch_scale_to_next(encrypted, destination, move(pool));
            break;

        case scheme_type::ckks:
            // Modulus switching without scaling
            mod_switch_drop_to_next(encrypted, destination, move(pool));
            break;

        default:
            throw invalid_argument("unsupported scheme");
        }
#ifdef SEAL_THROW_ON_TRANSPARENT_CIPHERTEXT
        // Transparent ciphertext output is not allowed.
        if (destination.is_transparent())
        {
            throw logic_error("result ciphertext is transparent");
        }
#endif
    }

    void Evaluator::mod_switch_to_inplace(Ciphertext &encrypted, parms_id_type parms_id, MemoryPoolHandle pool)
    {
        // Verify parameters.
        auto context_data_ptr = context_.get_context_data(encrypted.parms_id());
        auto target_context_data_ptr = context_.get_context_data(parms_id);
        if (!context_data_ptr)
        {
            throw invalid_argument("encrypted is not valid for encryption parameters");
        }
        if (!target_context_data_ptr)
        {
            throw invalid_argument("parms_id is not valid for encryption parameters");
        }
        if (context_data_ptr->chain_index() < target_context_data_ptr->chain_index())
        {
            throw invalid_argument("cannot switch to higher level modulus");
        }

        while (encrypted.parms_id() != parms_id)
        {
            mod_switch_to_next_inplace(encrypted, pool);
        }
    }

    void Evaluator::mod_switch_to_inplace(Plaintext &plain, parms_id_type parms_id)
    {
        // Verify parameters.
        auto context_data_ptr = context_.get_context_data(plain.parms_id());
        auto target_context_data_ptr = context_.get_context_data(parms_id);
        if (!context_data_ptr)
        {
            throw invalid_argument("plain is not valid for encryption parameters");
        }
        if (!context_.get_context_data(parms_id))
        {
            throw invalid_argument("parms_id is not valid for encryption parameters");
        }
        if (!plain.is_ntt_form())
        {
            throw invalid_argument("plain is not in NTT form");
        }
        if (context_data_ptr->chain_index() < target_context_data_ptr->chain_index())
        {
            throw invalid_argument("cannot switch to higher level modulus");
        }

        while (plain.parms_id() != parms_id)
        {
            mod_switch_to_next_inplace(plain);
        }
    }

    void Evaluator::rescale_to_next(const Ciphertext &encrypted, Ciphertext &destination, MemoryPoolHandle pool)
    {
        // Verify parameters.
        if (!is_metadata_valid_for(encrypted, context_) || !is_buffer_valid(encrypted))
        {
            throw invalid_argument("encrypted is not valid for encryption parameters");
        }
        if (context_.last_parms_id() == encrypted.parms_id())
        {
            throw invalid_argument("end of modulus switching chain reached");
        }
        if (!pool)
        {
            throw invalid_argument("pool is uninitialized");
        }

        switch (context_.first_context_data()->parms().scheme())
        {
        case scheme_type::bfv:
            throw invalid_argument("unsupported operation for scheme type");

        case scheme_type::ckks:
            // Modulus switching with scaling
            mod_switch_scale_to_next(encrypted, destination, move(pool));
            break;

        default:
            throw invalid_argument("unsupported scheme");
        }
#ifdef SEAL_THROW_ON_TRANSPARENT_CIPHERTEXT
        // Transparent ciphertext output is not allowed.
        if (destination.is_transparent())
        {
            throw logic_error("result ciphertext is transparent");
        }
#endif
    }

    void Evaluator::rescale_to_inplace(Ciphertext &encrypted, parms_id_type parms_id, MemoryPoolHandle pool)
    {
        // Verify parameters.
        if (!is_metadata_valid_for(encrypted, context_) || !is_buffer_valid(encrypted))
        {
            throw invalid_argument("encrypted is not valid for encryption parameters");
        }

        auto context_data_ptr = context_.get_context_data(encrypted.parms_id());
        auto target_context_data_ptr = context_.get_context_data(parms_id);
        if (!context_data_ptr)
        {
            throw invalid_argument("encrypted is not valid for encryption parameters");
        }
        if (!target_context_data_ptr)
        {
            throw invalid_argument("parms_id is not valid for encryption parameters");
        }
        if (context_data_ptr->chain_index() < target_context_data_ptr->chain_index())
        {
            throw invalid_argument("cannot switch to higher level modulus");
        }
        if (!pool)
        {
            throw invalid_argument("pool is uninitialized");
        }

        switch (context_data_ptr->parms().scheme())
        {
        case scheme_type::bfv:
            throw invalid_argument("unsupported operation for scheme type");

        case scheme_type::ckks:
            while (encrypted.parms_id() != parms_id)
            {
                // Modulus switching with scaling
                mod_switch_scale_to_next(encrypted, encrypted, pool);
            }
            break;

        default:
            throw invalid_argument("unsupported scheme");
        }
#ifdef SEAL_THROW_ON_TRANSPARENT_CIPHERTEXT
        // Transparent ciphertext output is not allowed.
        if (encrypted.is_transparent())
        {
            throw logic_error("result ciphertext is transparent");
        }
#endif
    }

    void Evaluator::multiply_many(
        const vector<Ciphertext> &encrypteds, const RelinKeys &relin_keys, Ciphertext &destination,
        MemoryPoolHandle pool)
    {
        // Verify parameters.
        if (encrypteds.size() == 0)
        {
            throw invalid_argument("encrypteds vector must not be empty");
        }
        if (!pool)
        {
            throw invalid_argument("pool is uninitialized");
        }
        for (size_t i = 0; i < encrypteds.size(); i++)
        {
            if (&encrypteds[i] == &destination)
            {
                throw invalid_argument("encrypteds must be different from destination");
            }
        }

        // There is at least one ciphertext
        auto context_data_ptr = context_.get_context_data(encrypteds[0].parms_id());
        if (!context_data_ptr)
        {
            throw invalid_argument("encrypteds is not valid for encryption parameters");
        }

        // Extract encryption parameters.
        auto &context_data = *context_data_ptr;
        auto &parms = context_data.parms();

        if (parms.scheme() != scheme_type::bfv)
        {
            throw logic_error("unsupported scheme");
        }

        // If there is only one ciphertext, return it.
        if (encrypteds.size() == 1)
        {
            destination = encrypteds[0];
            return;
        }

        // Do first level of multiplications
        vector<Ciphertext> product_vec;
        for (size_t i = 0; i < encrypteds.size() - 1; i += 2)
        {
            Ciphertext temp(context_, context_data.parms_id(), pool);
            if (encrypteds[i].data() == encrypteds[i + 1].data())
            {
                square(encrypteds[i], temp);
            }
            else
            {
                multiply(encrypteds[i], encrypteds[i + 1], temp);
            }
            relinearize_inplace(temp, relin_keys, pool);
            product_vec.emplace_back(move(temp));
        }
        if (encrypteds.size() & 1)
        {
            product_vec.emplace_back(encrypteds.back());
        }

        // Repeatedly multiply and add to the back of the vector until the end is reached
        for (size_t i = 0; i < product_vec.size() - 1; i += 2)
        {
            Ciphertext temp(context_, context_data.parms_id(), pool);
            multiply(product_vec[i], product_vec[i + 1], temp);
            relinearize_inplace(temp, relin_keys, pool);
            product_vec.emplace_back(move(temp));
        }

        destination = product_vec.back();
    }

    void Evaluator::exponentiate_inplace(
        Ciphertext &encrypted, uint64_t exponent, const RelinKeys &relin_keys, MemoryPoolHandle pool)
    {
        // Verify parameters.
        auto context_data_ptr = context_.get_context_data(encrypted.parms_id());
        if (!context_data_ptr)
        {
            throw invalid_argument("encrypted is not valid for encryption parameters");
        }
        if (!context_.get_context_data(relin_keys.parms_id()))
        {
            throw invalid_argument("relin_keys is not valid for encryption parameters");
        }
        if (!pool)
        {
            throw invalid_argument("pool is uninitialized");
        }
        if (exponent == 0)
        {
            throw invalid_argument("exponent cannot be 0");
        }

        // Fast case
        if (exponent == 1)
        {
            return;
        }

        // Create a vector of copies of encrypted
        vector<Ciphertext> exp_vector(static_cast<size_t>(exponent), encrypted);
        multiply_many(exp_vector, relin_keys, encrypted, move(pool));
    }

    void Evaluator::add_plain_inplace(Ciphertext &encrypted, const Plaintext &plain)
    {
        // Verify parameters.
        if (!is_metadata_valid_for(encrypted, context_) || !is_buffer_valid(encrypted))
        {
            throw invalid_argument("encrypted is not valid for encryption parameters");
        }
        if (!is_metadata_valid_for(plain, context_) || !is_buffer_valid(plain))
        {
            throw invalid_argument("plain is not valid for encryption parameters");
        }

        auto &context_data = *context_.get_context_data(encrypted.parms_id());
        auto &parms = context_data.parms();
        if (parms.scheme() == scheme_type::bfv && encrypted.is_ntt_form())
        {
            throw invalid_argument("BFV encrypted cannot be in NTT form");
        }
        if (parms.scheme() == scheme_type::ckks && !encrypted.is_ntt_form())
        {
            throw invalid_argument("CKKS encrypted must be in NTT form");
        }
        if (plain.is_ntt_form() != encrypted.is_ntt_form())
        {
            throw invalid_argument("NTT form mismatch");
        }
        if (encrypted.is_ntt_form() && (encrypted.parms_id() != plain.parms_id()))
        {
            throw invalid_argument("encrypted and plain parameter mismatch");
        }
        if (!are_same_scale(encrypted, plain))
        {
            throw invalid_argument("scale mismatch");
        }

        // Extract encryption parameters.
        auto &coeff_modulus = parms.coeff_modulus();
        size_t coeff_count = parms.poly_modulus_degree();
        size_t coeff_modulus_size = coeff_modulus.size();

        // Size check
        if (!product_fits_in(coeff_count, coeff_modulus_size))
        {
            throw logic_error("invalid parameters");
        }

        switch (parms.scheme())
        {
        case scheme_type::bfv:
        {
            multiply_add_plain_with_scaling_variant(plain, context_data, *iter(encrypted));
            break;
        }

        case scheme_type::ckks:
        {
            RNSIter encrypted_iter(encrypted.data(), coeff_count);
            ConstRNSIter plain_iter(plain.data(), coeff_count);
            add_poly_coeffmod(encrypted_iter, plain_iter, coeff_modulus_size, coeff_modulus, encrypted_iter);
            break;
        }

        default:
            throw invalid_argument("unsupported scheme");
        }
#ifdef SEAL_THROW_ON_TRANSPARENT_CIPHERTEXT
        // Transparent ciphertext output is not allowed.
        if (encrypted.is_transparent())
        {
            throw logic_error("result ciphertext is transparent");
        }
#endif
    }

    void Evaluator::sub_plain_inplace(Ciphertext &encrypted, const Plaintext &plain)
    {
        // Verify parameters.
        if (!is_metadata_valid_for(encrypted, context_) || !is_buffer_valid(encrypted))
        {
            throw invalid_argument("encrypted is not valid for encryption parameters");
        }
        if (!is_metadata_valid_for(plain, context_) || !is_buffer_valid(plain))
        {
            throw invalid_argument("plain is not valid for encryption parameters");
        }

        auto &context_data = *context_.get_context_data(encrypted.parms_id());
        auto &parms = context_data.parms();
        if (parms.scheme() == scheme_type::bfv && encrypted.is_ntt_form())
        {
            throw invalid_argument("BFV encrypted cannot be in NTT form");
        }
        if (parms.scheme() == scheme_type::ckks && !encrypted.is_ntt_form())
        {
            throw invalid_argument("CKKS encrypted must be in NTT form");
        }
        if (plain.is_ntt_form() != encrypted.is_ntt_form())
        {
            throw invalid_argument("NTT form mismatch");
        }
        if (encrypted.is_ntt_form() && (encrypted.parms_id() != plain.parms_id()))
        {
            throw invalid_argument("encrypted and plain parameter mismatch");
        }
        if (!are_same_scale(encrypted, plain))
        {
            throw invalid_argument("scale mismatch");
        }

        // Extract encryption parameters.
        auto &coeff_modulus = parms.coeff_modulus();
        size_t coeff_count = parms.poly_modulus_degree();
        size_t coeff_modulus_size = coeff_modulus.size();

        // Size check
        if (!product_fits_in(coeff_count, coeff_modulus_size))
        {
            throw logic_error("invalid parameters");
        }

        switch (parms.scheme())
        {
        case scheme_type::bfv:
        {
            multiply_sub_plain_with_scaling_variant(plain, context_data, *iter(encrypted));
            break;
        }

        case scheme_type::ckks:
        {
            RNSIter encrypted_iter(encrypted.data(), coeff_count);
            ConstRNSIter plain_iter(plain.data(), coeff_count);
            sub_poly_coeffmod(encrypted_iter, plain_iter, coeff_modulus_size, coeff_modulus, encrypted_iter);
            break;
        }

        default:
            throw invalid_argument("unsupported scheme");
        }
#ifdef SEAL_THROW_ON_TRANSPARENT_CIPHERTEXT
        // Transparent ciphertext output is not allowed.
        if (encrypted.is_transparent())
        {
            throw logic_error("result ciphertext is transparent");
        }
#endif
    }

    void Evaluator::multiply_plain_inplace(Ciphertext &encrypted, const Plaintext &plain, MemoryPoolHandle pool)
    {
        // Verify parameters.
        if (!is_metadata_valid_for(encrypted, context_) || !is_buffer_valid(encrypted))
        {
            throw invalid_argument("encrypted is not valid for encryption parameters");
        }
        if (!is_metadata_valid_for(plain, context_) || !is_buffer_valid(plain))
        {
            throw invalid_argument("plain is not valid for encryption parameters");
        }
        if (encrypted.is_ntt_form() != plain.is_ntt_form())
        {
            throw invalid_argument("NTT form mismatch");
        }
        if (!pool)
        {
            throw invalid_argument("pool is uninitialized");
        }

        if (encrypted.is_ntt_form())
        {
            multiply_plain_ntt(encrypted, plain);
        }
        else
        {
            multiply_plain_normal(encrypted, plain, move(pool));
        }
#ifdef SEAL_THROW_ON_TRANSPARENT_CIPHERTEXT
        // Transparent ciphertext output is not allowed.
        if (encrypted.is_transparent())
        {
            throw logic_error("result ciphertext is transparent");
        }
#endif
    }

    void Evaluator::multiply_plain_normal(Ciphertext &encrypted, const Plaintext &plain, MemoryPoolHandle pool)
    {
        // Extract encryption parameters.
        auto &context_data = *context_.get_context_data(encrypted.parms_id());
        auto &parms = context_data.parms();
        auto &coeff_modulus = parms.coeff_modulus();
        size_t coeff_count = parms.poly_modulus_degree();
        size_t coeff_modulus_size = coeff_modulus.size();

        uint64_t plain_upper_half_threshold = context_data.plain_upper_half_threshold();
        auto plain_upper_half_increment = context_data.plain_upper_half_increment();
        auto ntt_tables = iter(context_data.small_ntt_tables());

        size_t encrypted_size = encrypted.size();
        size_t plain_coeff_count = plain.coeff_count();
        size_t plain_nonzero_coeff_count = plain.nonzero_coeff_count();

        // Size check
        if (!product_fits_in(encrypted_size, coeff_count, coeff_modulus_size))
        {
            throw logic_error("invalid parameters");
        }

        double new_scale = encrypted.scale() * plain.scale();
        if (!is_scale_within_bounds(new_scale, context_data))
        {
            throw invalid_argument("scale out of bounds");
        }

        /*
        Optimizations for constant / monomial multiplication can lead to the presence of a timing side-channel in
        use-cases where the plaintext data should also be kept private.
        */
        if (plain_nonzero_coeff_count == 1)
        {
            // Multiplying by a monomial?
            size_t mono_exponent = plain.significant_coeff_count() - 1;

            if (plain[mono_exponent] >= plain_upper_half_threshold)
            {
                if (!context_data.qualifiers().using_fast_plain_lift)
                {
                    // Allocate temporary space for a single RNS coefficient
                    SEAL_ALLOCATE_GET_COEFF_ITER(temp, coeff_modulus_size, pool);

                    // We need to adjust the monomial modulo each coeff_modulus prime separately when the coeff_modulus
                    // primes may be larger than the plain_modulus. We add plain_upper_half_increment (i.e., q-t) to
                    // the monomial to ensure it is smaller than coeff_modulus and then do an RNS multiplication. Note
                    // that in this case plain_upper_half_increment contains a multi-precision integer, so after the
                    // addition we decompose the multi-precision integer into RNS components, and then multiply.
                    add_uint(plain_upper_half_increment, coeff_modulus_size, plain[mono_exponent], temp);
                    context_data.rns_tool()->base_q()->decompose(temp, pool);
                    negacyclic_multiply_poly_mono_coeffmod(
                        encrypted, encrypted_size, temp, mono_exponent, coeff_modulus, encrypted, pool);
                }
                else
                {
                    // Every coeff_modulus prime is larger than plain_modulus, so there is no need to adjust the
                    // monomial. Instead, just do an RNS multiplication.
                    negacyclic_multiply_poly_mono_coeffmod(
                        encrypted, encrypted_size, plain[mono_exponent], mono_exponent, coeff_modulus, encrypted, pool);
                }
            }
            else
            {
                // The monomial represents a positive number, so no RNS multiplication is needed.
                negacyclic_multiply_poly_mono_coeffmod(
                    encrypted, encrypted_size, plain[mono_exponent], mono_exponent, coeff_modulus, encrypted, pool);
            }

            // Set the scale
            encrypted.scale() = new_scale;

            return;
        }

        // Generic case: any plaintext polynomial
        // Allocate temporary space for an entire RNS polynomial
        auto temp(allocate_zero_poly(coeff_count, coeff_modulus_size, pool));

        if (!context_data.qualifiers().using_fast_plain_lift)
        {
            StrideIter<uint64_t *> temp_iter(temp.get(), coeff_modulus_size);

            SEAL_ITERATE(iter(plain.data(), temp_iter), plain_coeff_count, [&](auto I) {
                auto plain_value = get<0>(I);
                if (plain_value >= plain_upper_half_threshold)
                {
                    add_uint(plain_upper_half_increment, coeff_modulus_size, plain_value, get<1>(I));
                }
                else
                {
                    *get<1>(I) = plain_value;
                }
            });

            context_data.rns_tool()->base_q()->decompose_array(temp_iter, coeff_count, pool);
        }
        else
        {
            // Note that in this case plain_upper_half_increment holds its value in RNS form modulo the coeff_modulus
            // primes.
            RNSIter temp_iter(temp.get(), coeff_count);
            SEAL_ITERATE(iter(temp_iter, plain_upper_half_increment), coeff_modulus_size, [&](auto I) {
                SEAL_ITERATE(iter(get<0>(I), plain.data()), plain_coeff_count, [&](auto J) {
                    get<0>(J) = get<1>(J) +
                                (get<1>(I) &
                                 static_cast<uint64_t>(-static_cast<int64_t>(get<1>(J) >= plain_upper_half_threshold)));
                });
            });
        }

        // Need to multiply each component in encrypted with temp; first step is to transform to NTT form
        RNSIter temp_iter(temp.get(), coeff_count);
        ntt_negacyclic_harvey(temp_iter, coeff_modulus_size, ntt_tables);

        SEAL_ITERATE(iter(encrypted), encrypted_size, [&](auto I) {
            SEAL_ITERATE(iter(I, temp_iter, coeff_modulus, ntt_tables), coeff_modulus_size, [&](auto J) {
                // Lazy reduction
                ntt_negacyclic_harvey_lazy(get<0>(J), get<3>(J));
                dyadic_product_coeffmod(get<0>(J), get<1>(J), coeff_count, get<2>(J), get<0>(J));
                inverse_ntt_negacyclic_harvey(get<0>(J), get<3>(J));
            });
        });

        // Set the scale
        encrypted.scale() = new_scale;
    }

    void Evaluator::multiply_plain_ntt(Ciphertext &encrypted_ntt, const Plaintext &plain_ntt)
    {
        // Verify parameters.
        if (!plain_ntt.is_ntt_form())
        {
            throw invalid_argument("plain_ntt is not in NTT form");
        }
        if (encrypted_ntt.parms_id() != plain_ntt.parms_id())
        {
            throw invalid_argument("encrypted_ntt and plain_ntt parameter mismatch");
        }

        // Extract encryption parameters.
        auto &context_data = *context_.get_context_data(encrypted_ntt.parms_id());
        auto &parms = context_data.parms();
        auto &coeff_modulus = parms.coeff_modulus();
        size_t coeff_count = parms.poly_modulus_degree();
        size_t coeff_modulus_size = coeff_modulus.size();
        size_t encrypted_ntt_size = encrypted_ntt.size();

        // Size check
        if (!product_fits_in(encrypted_ntt_size, coeff_count, coeff_modulus_size))
        {
            throw logic_error("invalid parameters");
        }

        double new_scale = encrypted_ntt.scale() * plain_ntt.scale();
        if (!is_scale_within_bounds(new_scale, context_data))
        {
            throw invalid_argument("scale out of bounds");
        }

        ConstRNSIter plain_ntt_iter(plain_ntt.data(), coeff_count);
        SEAL_ITERATE(iter(encrypted_ntt), encrypted_ntt_size, [&](auto I) {
            dyadic_product_coeffmod(I, plain_ntt_iter, coeff_modulus_size, coeff_modulus, I);
        });

        // Set the scale
        encrypted_ntt.scale() = new_scale;
    }

    void Evaluator::transform_to_ntt_inplace(Plaintext &plain, parms_id_type parms_id, MemoryPoolHandle pool)
    {
        // Verify parameters.
        if (!is_valid_for(plain, context_))
        {
            throw invalid_argument("plain is not valid for encryption parameters");
        }

        auto context_data_ptr = context_.get_context_data(parms_id);
        if (!context_data_ptr)
        {
            throw invalid_argument("parms_id is not valid for the current context");
        }
        if (plain.is_ntt_form())
        {
            throw invalid_argument("plain is already in NTT form");
        }
        if (!pool)
        {
            throw invalid_argument("pool is uninitialized");
        }

        // Extract encryption parameters.
        auto &context_data = *context_data_ptr;
        auto &parms = context_data.parms();
        auto &coeff_modulus = parms.coeff_modulus();
        size_t coeff_count = parms.poly_modulus_degree();
        size_t coeff_modulus_size = coeff_modulus.size();
        size_t plain_coeff_count = plain.coeff_count();

        uint64_t plain_upper_half_threshold = context_data.plain_upper_half_threshold();
        auto plain_upper_half_increment = context_data.plain_upper_half_increment();

        auto ntt_tables = iter(context_data.small_ntt_tables());

        // Size check
        if (!product_fits_in(coeff_count, coeff_modulus_size))
        {
            throw logic_error("invalid parameters");
        }

        // Resize to fit the entire NTT transformed (ciphertext size) polynomial
        // Note that the new coefficients are automatically set to 0
        plain.resize(coeff_count * coeff_modulus_size);
        RNSIter plain_iter(plain.data(), coeff_count);

        if (!context_data.qualifiers().using_fast_plain_lift)
        {
            // Allocate temporary space for an entire RNS polynomial
            // Slight semantic misuse of RNSIter here, but this works well
            SEAL_ALLOCATE_ZERO_GET_RNS_ITER(temp, coeff_modulus_size, coeff_count, pool);

            SEAL_ITERATE(iter(plain.data(), temp), plain_coeff_count, [&](auto I) {
                auto plain_value = get<0>(I);
                if (plain_value >= plain_upper_half_threshold)
                {
                    add_uint(plain_upper_half_increment, coeff_modulus_size, plain_value, get<1>(I));
                }
                else
                {
                    *get<1>(I) = plain_value;
                }
            });

            context_data.rns_tool()->base_q()->decompose_array(temp, coeff_count, pool);

            // Copy data back to plain
            set_poly(temp, coeff_count, coeff_modulus_size, plain.data());
        }
        else
        {
            // Note that in this case plain_upper_half_increment holds its value in RNS form modulo the coeff_modulus
            // primes.

            // Create a "reversed" helper iterator that iterates in the reverse order both plain RNS components and
            // the plain_upper_half_increment values.
            auto helper_iter = reverse_iter(plain_iter, plain_upper_half_increment);
            advance(helper_iter, -safe_cast<ptrdiff_t>(coeff_modulus_size - 1));

            SEAL_ITERATE(helper_iter, coeff_modulus_size, [&](auto I) {
                SEAL_ITERATE(iter(*plain_iter, get<0>(I)), plain_coeff_count, [&](auto J) {
                    get<1>(J) = get<0>(J) +
                                (get<1>(I) &
                                 static_cast<uint64_t>(-static_cast<int64_t>(get<0>(J) >= plain_upper_half_threshold)));
                });
            });
        }

        // Transform to NTT domain
        ntt_negacyclic_harvey(plain_iter, coeff_modulus_size, ntt_tables);

        plain.parms_id() = parms_id;
    }

    void Evaluator::transform_to_ntt_inplace(Ciphertext &encrypted)
    {
        // Verify parameters.
        if (!is_metadata_valid_for(encrypted, context_) || !is_buffer_valid(encrypted))
        {
            throw invalid_argument("encrypted is not valid for encryption parameters");
        }

        auto context_data_ptr = context_.get_context_data(encrypted.parms_id());
        if (!context_data_ptr)
        {
            throw invalid_argument("encrypted is not valid for encryption parameters");
        }
        if (encrypted.is_ntt_form())
        {
            throw invalid_argument("encrypted is already in NTT form");
        }

        // Extract encryption parameters.
        auto &context_data = *context_data_ptr;
        auto &parms = context_data.parms();
        auto &coeff_modulus = parms.coeff_modulus();
        size_t coeff_count = parms.poly_modulus_degree();
        size_t coeff_modulus_size = coeff_modulus.size();
        size_t encrypted_size = encrypted.size();

        auto ntt_tables = iter(context_data.small_ntt_tables());

        // Size check
        if (!product_fits_in(coeff_count, coeff_modulus_size))
        {
            throw logic_error("invalid parameters");
        }

        // Transform each polynomial to NTT domain
        ntt_negacyclic_harvey(encrypted, encrypted_size, ntt_tables);

        // Finally change the is_ntt_transformed flag
        encrypted.is_ntt_form() = true;
#ifdef SEAL_THROW_ON_TRANSPARENT_CIPHERTEXT
        // Transparent ciphertext output is not allowed.
        if (encrypted.is_transparent())
        {
            throw logic_error("result ciphertext is transparent");
        }
#endif
    }

    void Evaluator::transform_from_ntt_inplace(Ciphertext &encrypted_ntt)
    {
        // Verify parameters.
        if (!is_metadata_valid_for(encrypted_ntt, context_) || !is_buffer_valid(encrypted_ntt))
        {
            throw invalid_argument("encrypted is not valid for encryption parameters");
        }

        auto context_data_ptr = context_.get_context_data(encrypted_ntt.parms_id());
        if (!context_data_ptr)
        {
            throw invalid_argument("encrypted_ntt is not valid for encryption parameters");
        }
        if (!encrypted_ntt.is_ntt_form())
        {
            throw invalid_argument("encrypted_ntt is not in NTT form");
        }

        // Extract encryption parameters.
        auto &context_data = *context_data_ptr;
        auto &parms = context_data.parms();
        size_t coeff_count = parms.poly_modulus_degree();
        size_t coeff_modulus_size = parms.coeff_modulus().size();
        size_t encrypted_ntt_size = encrypted_ntt.size();

        auto ntt_tables = iter(context_data.small_ntt_tables());

        // Size check
        if (!product_fits_in(coeff_count, coeff_modulus_size))
        {
            throw logic_error("invalid parameters");
        }

        // Transform each polynomial from NTT domain
        inverse_ntt_negacyclic_harvey(encrypted_ntt, encrypted_ntt_size, ntt_tables);

        // Finally change the is_ntt_transformed flag
        encrypted_ntt.is_ntt_form() = false;
#ifdef SEAL_THROW_ON_TRANSPARENT_CIPHERTEXT
        // Transparent ciphertext output is not allowed.
        if (encrypted_ntt.is_transparent())
        {
            throw logic_error("result ciphertext is transparent");
        }
#endif
    }

    void Evaluator::apply_galois_inplace(
        Ciphertext &encrypted, uint32_t galois_elt, const GaloisKeys &galois_keys, MemoryPoolHandle pool)
    {
        // Verify parameters.
        if (!is_metadata_valid_for(encrypted, context_) || !is_buffer_valid(encrypted))
        {
            throw invalid_argument("encrypted is not valid for encryption parameters");
        }

        // Don't validate all of galois_keys but just check the parms_id.
        if (galois_keys.parms_id() != context_.key_parms_id())
        {
            throw invalid_argument("galois_keys is not valid for encryption parameters");
        }

        auto &context_data = *context_.get_context_data(encrypted.parms_id());
        auto &parms = context_data.parms();
        auto &coeff_modulus = parms.coeff_modulus();
        size_t coeff_count = parms.poly_modulus_degree();
        size_t coeff_modulus_size = coeff_modulus.size();
        size_t encrypted_size = encrypted.size();
        // Use key_context_data where permutation tables exist since previous runs.
        auto galois_tool = context_.key_context_data()->galois_tool();

        // Size check
        if (!product_fits_in(coeff_count, coeff_modulus_size))
        {
            throw logic_error("invalid parameters");
        }

        // Check if Galois key is generated or not.
        if (!galois_keys.has_key(galois_elt))
        {
            throw invalid_argument("Galois key not present");
        }

        uint64_t m = mul_safe(static_cast<uint64_t>(coeff_count), uint64_t(2));

        // Verify parameters
        if (!(galois_elt & 1) || unsigned_geq(galois_elt, m))
        {
            throw invalid_argument("Galois element is not valid");
        }
        if (encrypted_size > 2)
        {
            throw invalid_argument("encrypted size must be 2");
        }

        SEAL_ALLOCATE_GET_RNS_ITER(temp, coeff_count, coeff_modulus_size, pool);
        switch (parms.scheme())
        {
        case scheme_type::BFV:
        case scheme_type::CKKS:
            break;
        default:
            throw logic_error("scheme not implemented");
        }

        // DO NOT CHANGE EXECUTION ORDER OF FOLLOWING SECTION
        // BEGIN: Apply Galois for each ciphertext
        // Execution order is sensitive, since apply_galois is not inplace!
<<<<<<< HEAD
        if (!encrypted.is_ntt_form())
=======
        if (parms.scheme() == scheme_type::bfv)
>>>>>>> d6040632
        {
            // !!! DO NOT CHANGE EXECUTION ORDER!!!

            // First transform encrypted.data(0)
            auto encrypted_iter = iter(encrypted);
            galois_tool->apply_galois(encrypted_iter[0], coeff_modulus_size, galois_elt, coeff_modulus, temp);

            // Copy result to encrypted.data(0)
            set_poly(temp, coeff_count, coeff_modulus_size, encrypted.data(0));

            // Next transform encrypted.data(1)
            galois_tool->apply_galois(encrypted_iter[1], coeff_modulus_size, galois_elt, coeff_modulus, temp);
        }
<<<<<<< HEAD
        else
=======
        else if (parms.scheme() == scheme_type::ckks)
>>>>>>> d6040632
        {
            // !!! DO NOT CHANGE EXECUTION ORDER!!!

            // First transform encrypted.data(0)
            auto encrypted_iter = iter(encrypted);
            galois_tool->apply_galois_ntt(encrypted_iter[0], coeff_modulus_size, galois_elt, temp);

            // Copy result to encrypted.data(0)
            set_poly(temp, coeff_count, coeff_modulus_size, encrypted.data(0));

            // Next transform encrypted.data(1)
            galois_tool->apply_galois_ntt(encrypted_iter[1], coeff_modulus_size, galois_elt, temp);
        }

        // Wipe encrypted.data(1)
        set_zero_poly(coeff_count, coeff_modulus_size, encrypted.data(1));

        // END: Apply Galois for each ciphertext
        // REORDERING IS SAFE NOW

        // Calculate (temp * galois_key[0], temp * galois_key[1]) + (ct[0], 0)
        switch_key_inplace(
            encrypted, temp, static_cast<const KSwitchKeys &>(galois_keys), GaloisKeys::get_index(galois_elt), pool);
#ifdef SEAL_THROW_ON_TRANSPARENT_CIPHERTEXT
        // Transparent ciphertext output is not allowed.
        if (encrypted.is_transparent())
        {
            throw logic_error("result ciphertext is transparent");
        }
#endif
    }

    void Evaluator::rotate_internal(
        Ciphertext &encrypted, int steps, const GaloisKeys &galois_keys, MemoryPoolHandle pool)
    {
        auto context_data_ptr = context_.get_context_data(encrypted.parms_id());
        if (!context_data_ptr)
        {
            throw invalid_argument("encrypted is not valid for encryption parameters");
        }
        if (!context_data_ptr->qualifiers().using_batching)
        {
            throw logic_error("encryption parameters do not support batching");
        }
        if (galois_keys.parms_id() != context_.key_parms_id())
        {
            throw invalid_argument("galois_keys is not valid for encryption parameters");
        }

        // Is there anything to do?
        if (steps == 0)
        {
            return;
        }

        size_t coeff_count = context_data_ptr->parms().poly_modulus_degree();
        auto galois_tool = context_data_ptr->galois_tool();

        // Check if Galois key is generated or not.
        if (galois_keys.has_key(galois_tool->get_elt_from_step(steps)))
        {
            // Perform rotation and key switching
            apply_galois_inplace(encrypted, galois_tool->get_elt_from_step(steps), galois_keys, move(pool));
        }
        else
        {
            // Convert the steps to NAF: guarantees using smallest HW
            vector<int> naf_steps = naf(steps);

            // If naf_steps contains only one element, then this is a power-of-two
            // rotation and we would have expected not to get to this part of the
            // if-statement.
            if (naf_steps.size() == 1)
            {
                throw invalid_argument("Galois key not present");
            }

            SEAL_ITERATE(naf_steps.cbegin(), naf_steps.size(), [&](auto step) {
                // We might have a NAF-term of size coeff_count / 2; this corresponds
                // to no rotation so we skip it. Otherwise call rotate_internal.
                if (safe_cast<size_t>(abs(step)) != (coeff_count >> 1))
                {
                    // Apply rotation for this step
                    this->rotate_internal(encrypted, step, galois_keys, pool);
                }
            });
        }
    }

    void Evaluator::switch_key_inplace(
        Ciphertext &encrypted, ConstRNSIter target_iter, const KSwitchKeys &kswitch_keys, size_t kswitch_keys_index,
        MemoryPoolHandle pool)
    {
        auto parms_id = encrypted.parms_id();
        auto &context_data = *context_.get_context_data(parms_id);
        auto &parms = context_data.parms();
        auto &key_context_data = *context_.key_context_data();
        auto &key_parms = key_context_data.parms();

        // Verify parameters.
        if (!is_metadata_valid_for(encrypted, context_) || !is_buffer_valid(encrypted))
        {
            throw invalid_argument("encrypted is not valid for encryption parameters");
        }
        if (!target_iter)
        {
            throw invalid_argument("target_iter");
        }
        if (!context_.using_keyswitching())
        {
            throw logic_error("keyswitching is not supported by the context");
        }

        // Don't validate all of kswitch_keys but just check the parms_id.
        if (kswitch_keys.parms_id() != context_.key_parms_id())
        {
            throw invalid_argument("parameter mismatch");
        }

        if (kswitch_keys_index >= kswitch_keys.data().size())
        {
            throw out_of_range("kswitch_keys_index");
        }
        if (!pool)
        {
            throw invalid_argument("pool is uninitialized");
        }
<<<<<<< HEAD
=======
        if (scheme == scheme_type::bfv && encrypted.is_ntt_form())
        {
            throw invalid_argument("BFV encrypted cannot be in NTT form");
        }
        if (scheme == scheme_type::ckks && !encrypted.is_ntt_form())
        {
            throw invalid_argument("CKKS encrypted must be in NTT form");
        }
>>>>>>> d6040632

        // Extract encryption parameters.
        size_t coeff_count = parms.poly_modulus_degree();
        size_t decomp_modulus_size = parms.coeff_modulus().size();
        auto &key_modulus = key_parms.coeff_modulus();
        size_t key_modulus_size = key_modulus.size();
        size_t rns_modulus_size = decomp_modulus_size + 1;
        auto key_ntt_tables = iter(key_context_data.small_ntt_tables());
        auto modswitch_factors = key_context_data.rns_tool()->inv_q_last_mod_q();
        const bool is_ntt_form = encrypted.is_ntt_form();

        // Size check
        if (!product_fits_in(coeff_count, rns_modulus_size, size_t(2)))
        {
            throw logic_error("invalid parameters");
        }

        // Prepare input
        auto &key_vector = kswitch_keys.data()[kswitch_keys_index];
        size_t key_component_count = key_vector[0].data().size();

        // Check only the used component in KSwitchKeys.
        for (auto &each_key : key_vector)
        {
            if (!is_metadata_valid_for(each_key, context_) || !is_buffer_valid(each_key))
            {
                throw invalid_argument("kswitch_keys is not valid for encryption parameters");
            }
        }

        // Create a copy of target_iter
        SEAL_ALLOCATE_GET_RNS_ITER(t_target, coeff_count, decomp_modulus_size, pool);
        set_uint(target_iter, decomp_modulus_size * coeff_count, t_target);

        // In CKKS t_target is in NTT form; switch back to normal form
<<<<<<< HEAD
        if (is_ntt_form)
=======
        if (scheme == scheme_type::ckks)
>>>>>>> d6040632
        {
            inverse_ntt_negacyclic_harvey(t_target, decomp_modulus_size, key_ntt_tables);
        }

        // Temporary result
        auto t_poly_prod(allocate_zero_poly_array(key_component_count, coeff_count, rns_modulus_size, pool));

        SEAL_ITERATE(iter(size_t(0)), rns_modulus_size, [&](auto I) {
            size_t key_index = (I == decomp_modulus_size ? key_modulus_size - 1 : I);

            // Product of two numbers is up to 60 + 60 = 120 bits, so we can sum up to 256 of them without reduction.
            size_t lazy_reduction_summand_bound = size_t(SEAL_MULTIPLY_ACCUMULATE_USER_MOD_MAX);
            size_t lazy_reduction_counter = lazy_reduction_summand_bound;

            // Allocate memory for a lazy accumulator (128-bit coefficients)
            auto t_poly_lazy(allocate_zero_poly_array(key_component_count, coeff_count, 2, pool));

            // Semantic misuse of PolyIter; this is really pointing to the data for a single RNS factor
            PolyIter accumulator_iter(t_poly_lazy.get(), 2, coeff_count);

            // Multiply with keys and perform lazy reduction on product's coefficients
            SEAL_ITERATE(iter(size_t(0)), decomp_modulus_size, [&](auto J) {
                SEAL_ALLOCATE_GET_COEFF_ITER(t_ntt, coeff_count, pool);
                ConstCoeffIter t_operand;

                // RNS-NTT form exists in input
<<<<<<< HEAD
                if (is_ntt_form && (I == J))
=======
                if ((scheme == scheme_type::ckks) && (I == J))
>>>>>>> d6040632
                {
                    t_operand = target_iter[J];
                }
                // Perform RNS-NTT conversion
                else
                {
                    // No need to perform RNS conversion (modular reduction)
                    if (key_modulus[J] <= key_modulus[key_index])
                    {
                        set_uint(t_target[J], coeff_count, t_ntt);
                    }
                    // Perform RNS conversion (modular reduction)
                    else
                    {
                        modulo_poly_coeffs(t_target[J], coeff_count, key_modulus[key_index], t_ntt);
                    }
                    // NTT conversion lazy outputs in [0, 4q)
                    ntt_negacyclic_harvey_lazy(t_ntt, key_ntt_tables[key_index]);
                    t_operand = t_ntt;
                }

                // Multiply with keys and modular accumulate products in a lazy fashion
                SEAL_ITERATE(iter(key_vector[J].data(), accumulator_iter), key_component_count, [&](auto K) {
                    if (!lazy_reduction_counter)
                    {
                        SEAL_ITERATE(iter(t_operand, get<0>(K)[key_index], get<1>(K)), coeff_count, [&](auto L) {
                            unsigned long long qword[2]{ 0, 0 };
                            multiply_uint64(get<0>(L), get<1>(L), qword);

                            // Accumulate product of t_operand and t_key_acc to t_poly_lazy and reduce
                            add_uint128(qword, get<2>(L).ptr(), qword);
                            get<2>(L)[0] = barrett_reduce_128(qword, key_modulus[key_index]);
                            get<2>(L)[1] = 0;
                        });
                    }
                    else
                    {
                        // Same as above but no reduction
                        SEAL_ITERATE(iter(t_operand, get<0>(K)[key_index], get<1>(K)), coeff_count, [&](auto L) {
                            unsigned long long qword[2]{ 0, 0 };
                            multiply_uint64(get<0>(L), get<1>(L), qword);
                            add_uint128(qword, get<2>(L).ptr(), qword);
                            get<2>(L)[0] = qword[0];
                            get<2>(L)[1] = qword[1];
                        });
                    }
                });

                if (!--lazy_reduction_counter)
                {
                    lazy_reduction_counter = lazy_reduction_summand_bound;
                }
            });

            // PolyIter pointing to the destination t_poly_prod, shifted to the appropriate modulus
            PolyIter t_poly_prod_iter(t_poly_prod.get() + (I * coeff_count), coeff_count, rns_modulus_size);

            // Final modular reduction
            SEAL_ITERATE(iter(accumulator_iter, t_poly_prod_iter), key_component_count, [&](auto K) {
                if (lazy_reduction_counter == lazy_reduction_summand_bound)
                {
                    SEAL_ITERATE(iter(get<0>(K), *get<1>(K)), coeff_count, [&](auto L) {
                        get<1>(L) = static_cast<uint64_t>(*get<0>(L));
                    });
                }
                else
                {
                    // Same as above except need to still do reduction
                    SEAL_ITERATE(iter(get<0>(K), *get<1>(K)), coeff_count, [&](auto L) {
                        get<1>(L) = barrett_reduce_128(get<0>(L).ptr(), key_modulus[key_index]);
                    });
                }
            });
        });
        // Accumulated products are now stored in t_poly_prod

        // Perform modulus switching with scaling
        PolyIter t_poly_prod_iter(t_poly_prod.get(), coeff_count, rns_modulus_size);
        SEAL_ITERATE(iter(encrypted, t_poly_prod_iter), key_component_count, [&](auto I) {
            // Lazy reduction; this needs to be then reduced mod qi
            CoeffIter t_last(get<1>(I)[decomp_modulus_size]);
            inverse_ntt_negacyclic_harvey_lazy(t_last, key_ntt_tables[key_modulus_size - 1]);

            // Add (p-1)/2 to change from flooring to rounding.
            uint64_t qk = key_modulus[key_modulus_size - 1].value();
            uint64_t qk_half = qk >> 1;
            SEAL_ITERATE(t_last, coeff_count, [&](auto &J) {
                J = barrett_reduce_64(J + qk_half, key_modulus[key_modulus_size - 1]);
            });

            SEAL_ITERATE(iter(I, key_modulus, key_ntt_tables, modswitch_factors), decomp_modulus_size, [&](auto J) {
                SEAL_ALLOCATE_GET_COEFF_ITER(t_ntt, coeff_count, pool);

                // (ct mod 4qk) mod qi
                uint64_t qi = get<1>(J).value();
                if (qk > qi)
                {
                    // This cannot be spared. NTT only tolerates input that is less than 4*modulus (i.e. qk <=4*qi).
                    modulo_poly_coeffs(t_last, coeff_count, get<1>(J), t_ntt);
                }
                else
                {
                    set_uint(t_last, coeff_count, t_ntt);
                }

                // Lazy substraction, results in [0, 2*qi), since fix is in [0, qi].
                uint64_t fix = qi - barrett_reduce_64(qk_half, get<1>(J));
                SEAL_ITERATE(t_ntt, coeff_count, [fix](auto &K) { K += fix; });

                uint64_t qi_lazy = qi << 1; // some multiples of qi
<<<<<<< HEAD
                if (is_ntt_form)
=======
                if (scheme == scheme_type::ckks)
>>>>>>> d6040632
                {
                    // This ntt_negacyclic_harvey_lazy results in [0, 4*qi).
                    ntt_negacyclic_harvey_lazy(t_ntt, get<2>(J));
#if SEAL_USER_MOD_BIT_COUNT_MAX > 60
                    // Reduce from [0, 4qi) to [0, 2qi)
                    SEAL_ITERATE(t_ntt, coeff_count, [&](auto &K) {
                        K -= (qi_lazy & static_cast<uint64_t>(-static_cast<int64_t>(K >= qi_lazy)));
                    });
#else
                    // Since SEAL uses at most 60bit moduli, 8*qi < 2^63.
                    qi_lazy = qi << 2;
#endif
                }
<<<<<<< HEAD
                else
=======
                else if (scheme == scheme_type::bfv)
>>>>>>> d6040632
                {
                    inverse_ntt_negacyclic_harvey_lazy(get<0, 1>(J), get<2>(J));
                }

                // ((ct mod qi) - (ct mod qk)) mod qi
                SEAL_ITERATE(iter(get<0, 1>(J), t_ntt), coeff_count, [&](auto K) { get<0>(K) += qi_lazy - get<1>(K); });

                // qk^(-1) * ((ct mod qi) - (ct mod qk)) mod qi
                multiply_poly_scalar_coeffmod(get<0, 1>(J), coeff_count, get<3>(J), get<1>(J), get<0, 1>(J));
                add_poly_coeffmod(get<0, 1>(J), get<0, 0>(J), coeff_count, get<1>(J), get<0, 0>(J));
            });
        });
    }
} // namespace seal<|MERGE_RESOLUTION|>--- conflicted
+++ resolved
@@ -1909,8 +1909,8 @@
         SEAL_ALLOCATE_GET_RNS_ITER(temp, coeff_count, coeff_modulus_size, pool);
         switch (parms.scheme())
         {
-        case scheme_type::BFV:
-        case scheme_type::CKKS:
+        case scheme_type::bfv:
+        case scheme_type::ckks:
             break;
         default:
             throw logic_error("scheme not implemented");
@@ -1919,11 +1919,7 @@
         // DO NOT CHANGE EXECUTION ORDER OF FOLLOWING SECTION
         // BEGIN: Apply Galois for each ciphertext
         // Execution order is sensitive, since apply_galois is not inplace!
-<<<<<<< HEAD
         if (!encrypted.is_ntt_form())
-=======
-        if (parms.scheme() == scheme_type::bfv)
->>>>>>> d6040632
         {
             // !!! DO NOT CHANGE EXECUTION ORDER!!!
 
@@ -1937,11 +1933,7 @@
             // Next transform encrypted.data(1)
             galois_tool->apply_galois(encrypted_iter[1], coeff_modulus_size, galois_elt, coeff_modulus, temp);
         }
-<<<<<<< HEAD
         else
-=======
-        else if (parms.scheme() == scheme_type::ckks)
->>>>>>> d6040632
         {
             // !!! DO NOT CHANGE EXECUTION ORDER!!!
 
@@ -2069,17 +2061,6 @@
         {
             throw invalid_argument("pool is uninitialized");
         }
-<<<<<<< HEAD
-=======
-        if (scheme == scheme_type::bfv && encrypted.is_ntt_form())
-        {
-            throw invalid_argument("BFV encrypted cannot be in NTT form");
-        }
-        if (scheme == scheme_type::ckks && !encrypted.is_ntt_form())
-        {
-            throw invalid_argument("CKKS encrypted must be in NTT form");
-        }
->>>>>>> d6040632
 
         // Extract encryption parameters.
         size_t coeff_count = parms.poly_modulus_degree();
@@ -2115,11 +2096,7 @@
         set_uint(target_iter, decomp_modulus_size * coeff_count, t_target);
 
         // In CKKS t_target is in NTT form; switch back to normal form
-<<<<<<< HEAD
         if (is_ntt_form)
-=======
-        if (scheme == scheme_type::ckks)
->>>>>>> d6040632
         {
             inverse_ntt_negacyclic_harvey(t_target, decomp_modulus_size, key_ntt_tables);
         }
@@ -2146,11 +2123,7 @@
                 ConstCoeffIter t_operand;
 
                 // RNS-NTT form exists in input
-<<<<<<< HEAD
                 if (is_ntt_form && (I == J))
-=======
-                if ((scheme == scheme_type::ckks) && (I == J))
->>>>>>> d6040632
                 {
                     t_operand = target_iter[J];
                 }
@@ -2261,11 +2234,7 @@
                 SEAL_ITERATE(t_ntt, coeff_count, [fix](auto &K) { K += fix; });
 
                 uint64_t qi_lazy = qi << 1; // some multiples of qi
-<<<<<<< HEAD
                 if (is_ntt_form)
-=======
-                if (scheme == scheme_type::ckks)
->>>>>>> d6040632
                 {
                     // This ntt_negacyclic_harvey_lazy results in [0, 4*qi).
                     ntt_negacyclic_harvey_lazy(t_ntt, get<2>(J));
@@ -2279,11 +2248,7 @@
                     qi_lazy = qi << 2;
 #endif
                 }
-<<<<<<< HEAD
                 else
-=======
-                else if (scheme == scheme_type::bfv)
->>>>>>> d6040632
                 {
                     inverse_ntt_negacyclic_harvey_lazy(get<0, 1>(J), get<2>(J));
                 }
