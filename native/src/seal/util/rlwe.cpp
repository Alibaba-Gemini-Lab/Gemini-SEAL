--- conflicted
+++ resolved
@@ -37,14 +37,8 @@
             });
         }
 
-<<<<<<< HEAD
-        static void sample_poly_normal(
-            shared_ptr<UniformRandomGenerator> rng, const EncryptionParameters &parms, double stddev,
-            uint64_t *destination)
-=======
         void sample_poly_normal(
             shared_ptr<UniformRandomGenerator> prng, const EncryptionParameters &parms, uint64_t *destination)
->>>>>>> d6040632
         {
             auto coeff_modulus = parms.coeff_modulus();
             size_t coeff_modulus_size = coeff_modulus.size();
@@ -56,18 +50,11 @@
                 return;
             }
 
-<<<<<<< HEAD
-            RandomToStandardAdapter engine(rng);
-            ClippedNormalDistribution dist(0, stddev, stddev * global_variables::noise_distribution_width_multiplier);
-            for (size_t i = 0; i < coeff_count; i++)
-            {
-=======
             RandomToStandardAdapter engine(prng);
             ClippedNormalDistribution dist(
                 0, global_variables::noise_standard_deviation, global_variables::noise_max_deviation);
 
             SEAL_ITERATE(iter(destination), coeff_count, [&](auto &I) {
->>>>>>> d6040632
                 int64_t noise = static_cast<int64_t>(dist(engine));
                 uint64_t flag = static_cast<uint64_t>(-static_cast<int64_t>(noise < 0));
                 SEAL_ITERATE(
@@ -143,27 +130,13 @@
             }
         }
 
-<<<<<<< HEAD
-        void sample_poly_normal(
-            shared_ptr<UniformRandomGenerator> rng, const EncryptionParameters &parms, uint64_t *destination)
-        {
-            sample_poly_normal(rng, parms, global_variables::noise_standard_deviation, destination);
-        }
-
-        void sample_poly_uniform(
-            shared_ptr<UniformRandomGenerator> rng, const EncryptionParameters &parms, uint64_t *destination)
-=======
         void sample_poly_uniform_seal_3_5(
             shared_ptr<UniformRandomGenerator> prng, const EncryptionParameters &parms, uint64_t *destination)
->>>>>>> d6040632
         {
             // Extract encryption parameters
             auto coeff_modulus = parms.coeff_modulus();
             size_t coeff_modulus_size = coeff_modulus.size();
             size_t coeff_count = parms.poly_modulus_degree();
-            size_t num_bytes = mul_safe(sizeof(uint64_t), mul_safe(coeff_count, coeff_modulus_size));
-            // First, uniform random in [0, 2^64)
-            rng->generate(num_bytes, reinterpret_cast<SEAL_BYTE *>(destination));
 
             RandomToStandardAdapter engine(prng);
 
@@ -172,23 +145,16 @@
             {
                 auto &modulus = coeff_modulus[j];
                 uint64_t max_multiple = max_random - barrett_reduce_64(max_random, modulus) - 1;
-<<<<<<< HEAD
-                std::transform(destination, destination + coeff_count, destination, [&](uint64_t rand) {
-                    // This ensures uniform distribution.
-                    while (rand >= max_multiple)
-=======
                 for (size_t i = 0; i < coeff_count; i++)
                 {
                     // This ensures uniform distribution
                     uint64_t rand;
                     do
->>>>>>> d6040632
                     {
                         rand = (static_cast<uint64_t>(engine()) << 32) | static_cast<uint64_t>(engine());
-                    }
-                    return barrett_reduce_64(rand, modulus);
-                });
-                destination += coeff_count;
+                    } while (rand >= max_multiple);
+                    destination[i + j * coeff_count] = barrett_reduce_64(rand, modulus);
+                }
             }
         }
 
@@ -266,13 +232,8 @@
         }
 
         void encrypt_zero_symmetric(
-<<<<<<< HEAD
-            const SecretKey &secret_key, shared_ptr<SEALContext> context, parms_id_type parms_id, double stddev,
-            bool is_ntt_form, bool save_seed, Ciphertext &destination)
-=======
             const SecretKey &secret_key, const SEALContext &context, parms_id_type parms_id, bool is_ntt_form,
             bool save_seed, Ciphertext &destination)
->>>>>>> d6040632
         {
 #ifdef SEAL_DEBUG
             if (!is_valid_for(secret_key, context))
@@ -280,10 +241,6 @@
                 throw invalid_argument("secret key is not valid for the encryption parameters");
             }
 #endif
-            if (stddev <= 0.)
-            {
-                throw invalid_argument("encrypt_zero_symmetric: invalid stddev");
-            }
             // We use a fresh memory pool with `clear_on_destruction' enabled.
             MemoryPoolHandle pool = MemoryManager::GetPool(mm_prof_opt::mm_force_new, true);
 
@@ -348,11 +305,7 @@
 
             // Sample e <-- chi
             auto noise(allocate_poly(coeff_count, coeff_modulus_size, pool));
-<<<<<<< HEAD
-            sample_poly_normal(bootstrap_rng, parms, stddev, noise.get());
-=======
             SEAL_NOISE_SAMPLER(bootstrap_prng, parms, noise.get());
->>>>>>> d6040632
 
             // Calculate -(a*s + e) (mod q) and store in c[0]
             for (size_t i = 0; i < coeff_modulus_size; i++)
@@ -393,14 +346,5 @@
                 prng_info.save(reinterpret_cast<seal_byte *>(c1 + 1), prng_info_byte_count, compr_mode_type::none);
             }
         }
-
-        void encrypt_zero_symmetric(
-            const SecretKey &secret_key, shared_ptr<SEALContext> context, parms_id_type parms_id, bool is_ntt_form,
-            bool save_seed, Ciphertext &destination)
-        {
-            encrypt_zero_symmetric(
-                secret_key, context, parms_id, global_variables::noise_standard_deviation, is_ntt_form, save_seed,
-                destination);
-        }
     } // namespace util
 } // namespace seal