// Copyright (c) Microsoft Corporation. All rights reserved.
// Licensed under the MIT license.

#include "seal/util/ntt.h"
#include "seal/util/uintarith.h"
#include "seal/util/uintarithsmallmod.h"
#include <algorithm>

using namespace std;

namespace seal
{
    namespace util
    {
        NTTTables::NTTTables(int coeff_count_power, const Modulus &modulus, MemoryPoolHandle pool) : pool_(move(pool))
        {
#ifdef SEAL_DEBUG
            if (!pool_)
            {
                throw invalid_argument("pool is uninitialized");
            }
#endif
            initialize(coeff_count_power, modulus);
        }

        void NTTTables::initialize(int coeff_count_power, const Modulus &modulus)
        {
#ifdef SEAL_DEBUG
            if ((coeff_count_power < get_power_of_two(SEAL_POLY_MOD_DEGREE_MIN)) ||
                coeff_count_power > get_power_of_two(SEAL_POLY_MOD_DEGREE_MAX))
            {
                throw invalid_argument("coeff_count_power out of range");
            }
#endif
            coeff_count_power_ = coeff_count_power;
            coeff_count_ = size_t(1) << coeff_count_power_;
            modulus_ = modulus;
            // We defer parameter checking to try_minimal_primitive_root(...)
            if (!try_minimal_primitive_root(2 * coeff_count_, modulus_, root_))
            {
                throw invalid_argument("invalid modulus");
            }
            if (!try_invert_uint_mod(root_, modulus_, inv_root_))
            {
                throw invalid_argument("invalid modulus");
            }

            // Populate tables with powers of root in specific orders.
            root_powers_ = allocate<MultiplyUIntModOperand>(coeff_count_, pool_);
            MultiplyUIntModOperand root;
            root.set(root_, modulus_);
            uint64_t power = root_;
            for (size_t i = 1; i < coeff_count_; i++)
            {
                root_powers_[reverse_bits(i, coeff_count_power_)].set(power, modulus_);
                power = multiply_uint_mod(power, root, modulus_);
            }

            inv_root_powers_ = allocate<MultiplyUIntModOperand>(coeff_count_, pool_);
            root.set(inv_root_, modulus_);
            power = inv_root_;
            for (size_t i = 1; i < coeff_count_; i++)
            {
                inv_root_powers_[reverse_bits(i - 1, coeff_count_power_) + 1].set(power, modulus_);
                power = multiply_uint_mod(power, root, modulus_);
            }

            // Compute n^(-1) modulo q.
            uint64_t degree_uint = static_cast<uint64_t>(coeff_count_);
            if (!try_invert_uint_mod(degree_uint, modulus_, inv_degree_modulo_.operand))
            {
                throw invalid_argument("invalid modulus");
            }
            inv_degree_modulo_.set_quotient(modulus_);
<<<<<<< HEAD
#if GEMINI_SEAL
            reduce_precomp_.set(1, modulus_); // 2^64/p
            // merge the last inv_root_powers with n^{-1}
            auto inv_n_w = multiply_uint_mod(inv_root_powers_[coeff_count_ - 1].operand, inv_degree_modulo_, modulus_);
            inv_root_powers_[coeff_count_ - 1].set(inv_n_w, modulus_);
#endif
            return;
        }

        void NTTTables::ntt_powers_of_primitive_root(uint64_t root, MultiplyUIntModOperand *destination) const
        {
            MultiplyUIntModOperand *destination_start = destination;
            destination_start->set(1, modulus_);
            for (size_t i = 1; i < coeff_count_; i++)
            {
                MultiplyUIntModOperand *next_destination = destination_start + reverse_bits(i, coeff_count_power_);
                next_destination->set(multiply_uint_mod(destination->operand, root, modulus_), modulus_);
                destination = next_destination;
            }
=======

            mod_arith_lazy_ = ModArithLazy(modulus_);
            ntt_handler_ = NTTHandler(mod_arith_lazy_);
>>>>>>> d6040632
        }

        class NTTTablesCreateIter
        {
        public:
            using value_type = NTTTables;
            using pointer = void;
            using reference = value_type;
            using difference_type = ptrdiff_t;

            // LegacyInputIterator allows reference to be equal to value_type so we can construct
            // the return objects on the fly and return by value.
            using iterator_category = input_iterator_tag;

            // Require default constructor
            NTTTablesCreateIter()
            {}

            // Other constructors
            NTTTablesCreateIter(int coeff_count_power, vector<Modulus> modulus, MemoryPoolHandle pool)
                : coeff_count_power_(coeff_count_power), modulus_(modulus), pool_(move(pool))
            {}

            // Require copy and move constructors and assignments
            NTTTablesCreateIter(const NTTTablesCreateIter &copy) = default;

            NTTTablesCreateIter(NTTTablesCreateIter &&source) = default;

            NTTTablesCreateIter &operator=(const NTTTablesCreateIter &assign) = default;

            NTTTablesCreateIter &operator=(NTTTablesCreateIter &&assign) = default;

            // Dereferencing creates NTTTables and returns by value
            inline value_type operator*() const
            {
                return { coeff_count_power_, modulus_[index_], pool_ };
            }

            // Pre-increment
            inline NTTTablesCreateIter &operator++() noexcept
            {
                index_++;
                return *this;
            }

            // Post-increment
            inline NTTTablesCreateIter operator++(int) noexcept
            {
                NTTTablesCreateIter result(*this);
                index_++;
                return result;
            }

            // Must be EqualityComparable
            inline bool operator==(const NTTTablesCreateIter &compare) const noexcept
            {
                return (compare.index_ == index_) && (coeff_count_power_ == compare.coeff_count_power_);
            }

            inline bool operator!=(const NTTTablesCreateIter &compare) const noexcept
            {
                return !operator==(compare);
            }

            // Arrow operator must be defined
            value_type operator->() const
            {
                return **this;
            }

        private:
            size_t index_ = 0;
            int coeff_count_power_ = 0;
            vector<Modulus> modulus_;
            MemoryPoolHandle pool_;
        };

        void CreateNTTTables(
            int coeff_count_power, const vector<Modulus> &modulus, Pointer<NTTTables> &tables, MemoryPoolHandle pool)
        {
            if (!pool)
            {
                throw invalid_argument("pool is uninitialized");
            }
            if (!modulus.size())
            {
                throw invalid_argument("invalid modulus");
            }
            // coeff_count_power and modulus will be validated by "allocate"

            NTTTablesCreateIter iter(coeff_count_power, modulus, pool);
            tables = allocate(iter, modulus.size(), pool);
        }

<<<<<<< HEAD
#if !GEMINI_SEAL
        /**
        This function computes in-place the negacyclic NTT. The input is
        a polynomial a of degree n in R_q, where n is assumed to be a power of
        2 and q is a prime such that q = 1 (mod 2n).

        The output is a vector A such that the following hold:
        A[j] =  a(psi**(2*bit_reverse(j) + 1)), 0 <= j < n.

        For details, see Michael Naehrig and Patrick Longa.
        */
=======
>>>>>>> d6040632
        void ntt_negacyclic_harvey_lazy(CoeffIter operand, const NTTTables &tables)
        {
            tables.ntt_handler().transform_to_rev(
                operand.ptr(), tables.coeff_count_power(), tables.get_from_root_powers());
        }

        void inverse_ntt_negacyclic_harvey_lazy(CoeffIter operand, const NTTTables &tables)
        {
            MultiplyUIntModOperand inv_degree_modulo = tables.inv_degree_modulo();
            tables.ntt_handler().transform_from_rev(
                operand.ptr(), tables.coeff_count_power(), tables.get_from_inv_root_powers(), &inv_degree_modulo);
        }
#else
        struct NTTBase
        {
            const Modulus &modulus;
            uint64_t Lp; // for now, Lp = 2*p
            using MUMO = MultiplyUIntModOperand;
            MUMO reducer;
            explicit NTTBase(const Modulus &modulus, uint64_t Lp, const MUMO &reducer)
                : modulus(modulus), Lp(Lp), reducer(reducer)
            {}

            ~NTTBase()
            {}

            // return 0 if cond = true, else return b if cond = false
            inline uint64_t select(uint64_t b, bool cond) const
            {
                return (b & -(uint64_t)cond) ^ b;
            }
        };

        struct NormalNTT : public NTTBase
        {
            using MUMO = NTTBase::MUMO;
            explicit NormalNTT(const Modulus &modulus, uint64_t Lp, const MUMO &reducer) : NTTBase(modulus, Lp, reducer)
            {}

            // x0' <- x0 + w * x1 mod p
            // x1' <- x0 - w * x1 mod p
            void Forward(uint64_t *x0, uint64_t *x1, const MUMO &w) const
            {
                uint64_t u, v;
                u = *x0;
                u -= select(Lp, u < Lp);
                v = multiply_uint_mod_lazy(*x1, w, modulus);
                *x0 = u + v;
                *x1 = u - v + Lp;
            }

            void ForwardLast(uint64_t *x0, uint64_t *x1, const MUMO &w) const
            {
                Forward(x0, x1, w);
            }

            // x0' <- x0 + x1 mod p
            // x1' <- x0 - w * x1 mod p
            inline void Backward(uint64_t *x0, uint64_t *x1, const MUMO &w) const
            {
                uint64_t u = *x0;
                uint64_t v = *x1;
                uint64_t t = u + v;
                t -= select(Lp, t < Lp);
                *x0 = t;
                *x1 = multiply_uint_mod_lazy(u - v + Lp, w, modulus);
            }

            inline void BackwardLast(uint64_t *x0, uint64_t *x1, const MUMO &inv_n, const MUMO &inv_n_w) const
            {
                uint64_t u = *x0;
                uint64_t v = *x1;
                uint64_t t = u + v;
                t -= select(Lp, t < Lp);
                *x0 = multiply_uint_mod_lazy(t, inv_n, modulus);
                *x1 = multiply_uint_mod_lazy(u - v + Lp, inv_n_w, modulus);
            }
        };

        struct SlothfulNTT : public NTTBase
        {
            using MUMO = NTTBase::MUMO;
            explicit SlothfulNTT(const Modulus &modulus, uint64_t Lp, const MUMO &reducer)
                : NTTBase(modulus, Lp, reducer)
            {}

            // x0' <- x0 + w * x1 mod p
            // x1' <- x0 - w * x1 mod p
            inline void Forward(uint64_t *x0, uint64_t *x1, const MUMO &w) const
            {
                uint64_t u, v;
                u = *x0;
                v = multiply_uint_mod_lazy(*x1, w, modulus);
                *x0 = u + v;
                *x1 = u - v + Lp;
            }

            inline void ForwardLast(uint64_t *x0, uint64_t *x1, const MUMO &w) const
            {
                uint64_t u, v;
                u = multiply_uint_mod_lazy(*x0, reducer, modulus);
                v = multiply_uint_mod_lazy(*x1, w, modulus);

                *x0 = u + v;
                *x1 = u - v + Lp;
            }
        };

        template <class NTTDoer>
        inline void do_ntt_negacyclic_lazy(CoeffIter operand, const NTTTables &tables, const NTTDoer &base)
        {
            const size_t n = size_t(1) << tables.coeff_count_power();
            const MultiplyUIntModOperand *w = tables.root_powers() + 1;

            // main loop: for h >= 4
            size_t m = 1;
            size_t h = n >> 1;
            for (; h > 2; m <<= 1, h >>= 1)
            {
                // invariant: h * m = degree / 2
                // different buttefly groups
                uint64_t *x0 = operand;
                uint64_t *x1 = x0 + h; // invariant: x1 = x0 + h during the iteration
                for (size_t r = 0; r < m; ++r, ++w)
                {
                    for (size_t i = 0; i < h; i += 4)
                    { // unrolling
                        base.Forward(x0++, x1++, *w);
                        base.Forward(x0++, x1++, *w);
                        base.Forward(x0++, x1++, *w);
                        base.Forward(x0++, x1++, *w);
                    }
                    x0 += h;
                    x1 += h;
                }
            }

            // m = degree / 4, h = 2
            m = n >> 2;
            uint64_t *x0 = operand;
            uint64_t *x1 = x0 + 2;
            for (size_t r = 0; r < m; ++r, ++w)
            { // unrolling
                base.Forward(x0++, x1++, *w);
                base.Forward(x0, x1, *w); // combine the incr to following steps
                x0 += 3;
                x1 += 3;
            }

            // m = degree / 2, h = 1
            m = n >> 1;
            x0 = operand;
            x1 = x0 + 1;
            for (size_t r = 0; r < m; ++r, ++w)
            {
                base.ForwardLast(x0, x1, *w);
                x0 += 2;
                x1 += 2;
            }
            // At the end operand[0 .. n) stay in [0, 4p).
        }

        template <class NTTDoer>
        inline void do_inverse_ntt_negacyclic_lazy(CoeffIter operand, const NTTTables &tables, const NTTDoer &base)
        {
            const size_t n = 1L << tables.coeff_count_power();
            const MultiplyUIntModOperand *w = tables.inv_root_powers() + 1;
            // first loop: m = degree / 2, h = 1
            // m > 1 to skip the last layer
            size_t m = n >> 1;
            auto x0 = operand;
            auto x1 = x0 + 1; // invariant: x1 = x0 + h during the iteration
            for (size_t r = 0; m > 1 && r < m; ++r, ++w)
            {
                base.Backward(x0, x1, *w);
                x0 += 2;
                x1 += 2;
            }

            // second loop: m = degree / 4, h = 2
            // m > 1 to skip the last layer
            m = n >> 2;
            x0 = operand;
            x1 = x0 + 2;
            for (size_t r = 0; m > 1 && r < m; ++r, ++w)
            {
                base.Backward(x0++, x1++, *w);
                base.Backward(x0, x1, *w);
                x0 += 3;
                x1 += 3;
            }
            // main loop: for h >= 4
            m = n >> 3;
            size_t h = 4;
            // m > 1 to skip the last layer
            for (; m > 1; m >>= 1, h <<= 1)
            {
                x0 = operand;
                x1 = x0 + h;
                for (size_t r = 0; r < m; ++r, ++w)
                {
                    for (size_t i = 0; i < h; i += 4)
                    { // unrolling
                        base.Backward(x0++, x1++, *w);
                        base.Backward(x0++, x1++, *w);
                        base.Backward(x0++, x1++, *w);
                        base.Backward(x0++, x1++, *w);
                    }
                    x0 += h;
                    x1 += h;
                }
            }

            x0 = operand;
            x1 = x0 + (n >> 1);
            const MultiplyUIntModOperand &inv_n = tables.inv_degree_modulo();

            for (size_t r = n >> 1; r < n; ++r)
            {
                base.BackwardLast(x0++, x1++, inv_n, *w);
            }
            // At the end operand[0 .. n) lies in [0, 2p)
        }

        void ntt_negacyclic_harvey_lazy(CoeffIter operand, const NTTTables &tables)
        {
#ifdef SEAL_DEBUG
            if (!operand)
            {
                throw invalid_argument("ntt_negacyclic_harvey_lazy: operand");
            }
#endif
            const Modulus& mod = tables.modulus();
            const uint64_t p = mod.value();
            const uint64_t logn = tables.modulus().bit_count();
            const int max_accum_bits = tables.modulus().bit_count() + 1 + (int)std::ceil(std::log2(1. * logn));
            if (max_accum_bits < 64)
            {
                SlothfulNTT doer(mod, p << 1u, tables.reduce_precomp());
                do_ntt_negacyclic_lazy(operand, tables, doer);
            }
            else
            {
                NormalNTT doer(mod, p << 1u, tables.reduce_precomp());
                do_ntt_negacyclic_lazy(operand, tables, doer);
            }
        }

        void inverse_ntt_negacyclic_harvey_lazy(CoeffIter operand, const NTTTables &tables)
        {
#ifdef SEAL_DEBUG
            if (!operand)
            {
                throw invalid_argument("inverse_ntt_negacyclic_harvey: operand");
            }
#endif
            const Modulus& mod = tables.modulus();
            const uint64_t p = mod.value();
            NormalNTT doer(mod, p << 1u, tables.reduce_precomp());
            do_inverse_ntt_negacyclic_lazy(operand, tables, doer);
        }
#endif
    } // namespace util
} // namespace seal<|MERGE_RESOLUTION|>--- conflicted
+++ resolved
@@ -72,31 +72,9 @@
                 throw invalid_argument("invalid modulus");
             }
             inv_degree_modulo_.set_quotient(modulus_);
-<<<<<<< HEAD
-#if GEMINI_SEAL
-            reduce_precomp_.set(1, modulus_); // 2^64/p
-            // merge the last inv_root_powers with n^{-1}
-            auto inv_n_w = multiply_uint_mod(inv_root_powers_[coeff_count_ - 1].operand, inv_degree_modulo_, modulus_);
-            inv_root_powers_[coeff_count_ - 1].set(inv_n_w, modulus_);
-#endif
-            return;
-        }
-
-        void NTTTables::ntt_powers_of_primitive_root(uint64_t root, MultiplyUIntModOperand *destination) const
-        {
-            MultiplyUIntModOperand *destination_start = destination;
-            destination_start->set(1, modulus_);
-            for (size_t i = 1; i < coeff_count_; i++)
-            {
-                MultiplyUIntModOperand *next_destination = destination_start + reverse_bits(i, coeff_count_power_);
-                next_destination->set(multiply_uint_mod(destination->operand, root, modulus_), modulus_);
-                destination = next_destination;
-            }
-=======
 
             mod_arith_lazy_ = ModArithLazy(modulus_);
             ntt_handler_ = NTTHandler(mod_arith_lazy_);
->>>>>>> d6040632
         }
 
         class NTTTablesCreateIter
@@ -191,20 +169,6 @@
             tables = allocate(iter, modulus.size(), pool);
         }
 
-<<<<<<< HEAD
-#if !GEMINI_SEAL
-        /**
-        This function computes in-place the negacyclic NTT. The input is
-        a polynomial a of degree n in R_q, where n is assumed to be a power of
-        2 and q is a prime such that q = 1 (mod 2n).
-
-        The output is a vector A such that the following hold:
-        A[j] =  a(psi**(2*bit_reverse(j) + 1)), 0 <= j < n.
-
-        For details, see Michael Naehrig and Patrick Longa.
-        */
-=======
->>>>>>> d6040632
         void ntt_negacyclic_harvey_lazy(CoeffIter operand, const NTTTables &tables)
         {
             tables.ntt_handler().transform_to_rev(
@@ -217,255 +181,5 @@
             tables.ntt_handler().transform_from_rev(
                 operand.ptr(), tables.coeff_count_power(), tables.get_from_inv_root_powers(), &inv_degree_modulo);
         }
-#else
-        struct NTTBase
-        {
-            const Modulus &modulus;
-            uint64_t Lp; // for now, Lp = 2*p
-            using MUMO = MultiplyUIntModOperand;
-            MUMO reducer;
-            explicit NTTBase(const Modulus &modulus, uint64_t Lp, const MUMO &reducer)
-                : modulus(modulus), Lp(Lp), reducer(reducer)
-            {}
-
-            ~NTTBase()
-            {}
-
-            // return 0 if cond = true, else return b if cond = false
-            inline uint64_t select(uint64_t b, bool cond) const
-            {
-                return (b & -(uint64_t)cond) ^ b;
-            }
-        };
-
-        struct NormalNTT : public NTTBase
-        {
-            using MUMO = NTTBase::MUMO;
-            explicit NormalNTT(const Modulus &modulus, uint64_t Lp, const MUMO &reducer) : NTTBase(modulus, Lp, reducer)
-            {}
-
-            // x0' <- x0 + w * x1 mod p
-            // x1' <- x0 - w * x1 mod p
-            void Forward(uint64_t *x0, uint64_t *x1, const MUMO &w) const
-            {
-                uint64_t u, v;
-                u = *x0;
-                u -= select(Lp, u < Lp);
-                v = multiply_uint_mod_lazy(*x1, w, modulus);
-                *x0 = u + v;
-                *x1 = u - v + Lp;
-            }
-
-            void ForwardLast(uint64_t *x0, uint64_t *x1, const MUMO &w) const
-            {
-                Forward(x0, x1, w);
-            }
-
-            // x0' <- x0 + x1 mod p
-            // x1' <- x0 - w * x1 mod p
-            inline void Backward(uint64_t *x0, uint64_t *x1, const MUMO &w) const
-            {
-                uint64_t u = *x0;
-                uint64_t v = *x1;
-                uint64_t t = u + v;
-                t -= select(Lp, t < Lp);
-                *x0 = t;
-                *x1 = multiply_uint_mod_lazy(u - v + Lp, w, modulus);
-            }
-
-            inline void BackwardLast(uint64_t *x0, uint64_t *x1, const MUMO &inv_n, const MUMO &inv_n_w) const
-            {
-                uint64_t u = *x0;
-                uint64_t v = *x1;
-                uint64_t t = u + v;
-                t -= select(Lp, t < Lp);
-                *x0 = multiply_uint_mod_lazy(t, inv_n, modulus);
-                *x1 = multiply_uint_mod_lazy(u - v + Lp, inv_n_w, modulus);
-            }
-        };
-
-        struct SlothfulNTT : public NTTBase
-        {
-            using MUMO = NTTBase::MUMO;
-            explicit SlothfulNTT(const Modulus &modulus, uint64_t Lp, const MUMO &reducer)
-                : NTTBase(modulus, Lp, reducer)
-            {}
-
-            // x0' <- x0 + w * x1 mod p
-            // x1' <- x0 - w * x1 mod p
-            inline void Forward(uint64_t *x0, uint64_t *x1, const MUMO &w) const
-            {
-                uint64_t u, v;
-                u = *x0;
-                v = multiply_uint_mod_lazy(*x1, w, modulus);
-                *x0 = u + v;
-                *x1 = u - v + Lp;
-            }
-
-            inline void ForwardLast(uint64_t *x0, uint64_t *x1, const MUMO &w) const
-            {
-                uint64_t u, v;
-                u = multiply_uint_mod_lazy(*x0, reducer, modulus);
-                v = multiply_uint_mod_lazy(*x1, w, modulus);
-
-                *x0 = u + v;
-                *x1 = u - v + Lp;
-            }
-        };
-
-        template <class NTTDoer>
-        inline void do_ntt_negacyclic_lazy(CoeffIter operand, const NTTTables &tables, const NTTDoer &base)
-        {
-            const size_t n = size_t(1) << tables.coeff_count_power();
-            const MultiplyUIntModOperand *w = tables.root_powers() + 1;
-
-            // main loop: for h >= 4
-            size_t m = 1;
-            size_t h = n >> 1;
-            for (; h > 2; m <<= 1, h >>= 1)
-            {
-                // invariant: h * m = degree / 2
-                // different buttefly groups
-                uint64_t *x0 = operand;
-                uint64_t *x1 = x0 + h; // invariant: x1 = x0 + h during the iteration
-                for (size_t r = 0; r < m; ++r, ++w)
-                {
-                    for (size_t i = 0; i < h; i += 4)
-                    { // unrolling
-                        base.Forward(x0++, x1++, *w);
-                        base.Forward(x0++, x1++, *w);
-                        base.Forward(x0++, x1++, *w);
-                        base.Forward(x0++, x1++, *w);
-                    }
-                    x0 += h;
-                    x1 += h;
-                }
-            }
-
-            // m = degree / 4, h = 2
-            m = n >> 2;
-            uint64_t *x0 = operand;
-            uint64_t *x1 = x0 + 2;
-            for (size_t r = 0; r < m; ++r, ++w)
-            { // unrolling
-                base.Forward(x0++, x1++, *w);
-                base.Forward(x0, x1, *w); // combine the incr to following steps
-                x0 += 3;
-                x1 += 3;
-            }
-
-            // m = degree / 2, h = 1
-            m = n >> 1;
-            x0 = operand;
-            x1 = x0 + 1;
-            for (size_t r = 0; r < m; ++r, ++w)
-            {
-                base.ForwardLast(x0, x1, *w);
-                x0 += 2;
-                x1 += 2;
-            }
-            // At the end operand[0 .. n) stay in [0, 4p).
-        }
-
-        template <class NTTDoer>
-        inline void do_inverse_ntt_negacyclic_lazy(CoeffIter operand, const NTTTables &tables, const NTTDoer &base)
-        {
-            const size_t n = 1L << tables.coeff_count_power();
-            const MultiplyUIntModOperand *w = tables.inv_root_powers() + 1;
-            // first loop: m = degree / 2, h = 1
-            // m > 1 to skip the last layer
-            size_t m = n >> 1;
-            auto x0 = operand;
-            auto x1 = x0 + 1; // invariant: x1 = x0 + h during the iteration
-            for (size_t r = 0; m > 1 && r < m; ++r, ++w)
-            {
-                base.Backward(x0, x1, *w);
-                x0 += 2;
-                x1 += 2;
-            }
-
-            // second loop: m = degree / 4, h = 2
-            // m > 1 to skip the last layer
-            m = n >> 2;
-            x0 = operand;
-            x1 = x0 + 2;
-            for (size_t r = 0; m > 1 && r < m; ++r, ++w)
-            {
-                base.Backward(x0++, x1++, *w);
-                base.Backward(x0, x1, *w);
-                x0 += 3;
-                x1 += 3;
-            }
-            // main loop: for h >= 4
-            m = n >> 3;
-            size_t h = 4;
-            // m > 1 to skip the last layer
-            for (; m > 1; m >>= 1, h <<= 1)
-            {
-                x0 = operand;
-                x1 = x0 + h;
-                for (size_t r = 0; r < m; ++r, ++w)
-                {
-                    for (size_t i = 0; i < h; i += 4)
-                    { // unrolling
-                        base.Backward(x0++, x1++, *w);
-                        base.Backward(x0++, x1++, *w);
-                        base.Backward(x0++, x1++, *w);
-                        base.Backward(x0++, x1++, *w);
-                    }
-                    x0 += h;
-                    x1 += h;
-                }
-            }
-
-            x0 = operand;
-            x1 = x0 + (n >> 1);
-            const MultiplyUIntModOperand &inv_n = tables.inv_degree_modulo();
-
-            for (size_t r = n >> 1; r < n; ++r)
-            {
-                base.BackwardLast(x0++, x1++, inv_n, *w);
-            }
-            // At the end operand[0 .. n) lies in [0, 2p)
-        }
-
-        void ntt_negacyclic_harvey_lazy(CoeffIter operand, const NTTTables &tables)
-        {
-#ifdef SEAL_DEBUG
-            if (!operand)
-            {
-                throw invalid_argument("ntt_negacyclic_harvey_lazy: operand");
-            }
-#endif
-            const Modulus& mod = tables.modulus();
-            const uint64_t p = mod.value();
-            const uint64_t logn = tables.modulus().bit_count();
-            const int max_accum_bits = tables.modulus().bit_count() + 1 + (int)std::ceil(std::log2(1. * logn));
-            if (max_accum_bits < 64)
-            {
-                SlothfulNTT doer(mod, p << 1u, tables.reduce_precomp());
-                do_ntt_negacyclic_lazy(operand, tables, doer);
-            }
-            else
-            {
-                NormalNTT doer(mod, p << 1u, tables.reduce_precomp());
-                do_ntt_negacyclic_lazy(operand, tables, doer);
-            }
-        }
-
-        void inverse_ntt_negacyclic_harvey_lazy(CoeffIter operand, const NTTTables &tables)
-        {
-#ifdef SEAL_DEBUG
-            if (!operand)
-            {
-                throw invalid_argument("inverse_ntt_negacyclic_harvey: operand");
-            }
-#endif
-            const Modulus& mod = tables.modulus();
-            const uint64_t p = mod.value();
-            NormalNTT doer(mod, p << 1u, tables.reduce_precomp());
-            do_inverse_ntt_negacyclic_lazy(operand, tables, doer);
-        }
-#endif
     } // namespace util
 } // namespace seal