--- conflicted
+++ resolved
@@ -27,135 +27,6 @@
 elements (encoding) that allow more computations without data type overflow, and
 can allow the full plaintext polynomial to be utilized.
 */
-<<<<<<< HEAD
-void example_integer_encoder()
-{
-    print_example_banner("Example: Encoders / Integer Encoder");
-
-    /*
-    [IntegerEncoder] (For BFV scheme only)
-
-    The IntegerEncoder encodes integers to BFV plaintext polynomials as follows.
-    First, a binary expansion of the integer is computed. Next, a polynomial is
-    created with the bits as coefficients. For example, the integer
-
-        26 = 2^4 + 2^3 + 2^1
-
-    is encoded as the polynomial 1x^4 + 1x^3 + 1x^1. Conversely, plaintext
-    polynomials are decoded by evaluating them at x=2. For negative numbers the
-    IntegerEncoder simply stores all coefficients as either 0 or -1, where -1 is
-    represented by the unsigned integer plain_modulus - 1 in memory.
-
-    Since encrypted computations operate on the polynomials rather than on the
-    encoded integers themselves, the polynomial coefficients will grow in the
-    course of such computations. For example, computing the sum of the encrypted
-    encoded integer 26 with itself will result in an encrypted polynomial with
-    larger coefficients: 2x^4 + 2x^3 + 2x^1. Squaring the encrypted encoded
-    integer 26 results also in increased coefficients due to cross-terms, namely,
-
-        (1x^4 + 1x^3 + 1x^1)^2 = 1x^8 + 2x^7 + 1x^6 + 2x^5 + 2x^4 + 1x^2;
-
-    further computations will quickly increase the coefficients much more.
-    Decoding will still work correctly in this case (evaluating the polynomial
-    at x=2), but since the coefficients of plaintext polynomials are really
-    integers modulo plain_modulus, implicit reduction modulo plain_modulus may
-    yield unexpected results. For example, adding 1x^4 + 1x^3 + 1x^1 to itself
-    plain_modulus many times will result in the constant polynomial 0, which is
-    clearly not equal to 26 * plain_modulus. It can be difficult to predict when
-    such overflow will take place especially when computing several sequential
-    multiplications.
-
-    The IntegerEncoder is easy to understand and use for simple computations,
-    and can be a good tool to experiment with for users new to Microsoft SEAL.
-    However, advanced users will probably prefer more efficient approaches,
-    such as the BatchEncoder or the CKKSEncoder.
-    */
-    EncryptionParameters parms(scheme_type::bfv);
-    size_t poly_modulus_degree = 4096;
-    parms.set_poly_modulus_degree(poly_modulus_degree);
-    parms.set_coeff_modulus(CoeffModulus::BFVDefault(poly_modulus_degree));
-
-    /*
-    There is no hidden logic behind our choice of the plain_modulus. The only
-    thing that matters is that the plaintext polynomial coefficients will not
-    exceed this value at any point during our computation; otherwise the result
-    will be incorrect.
-    */
-    parms.set_plain_modulus(512);
-    SEALContext context(parms);
-    print_parameters(context);
-    cout << endl;
-
-    KeyGenerator keygen(context);
-    SecretKey secret_key = keygen.secret_key();
-    PublicKey public_key;
-    keygen.create_public_key(public_key);
-    Encryptor encryptor(context, public_key);
-    Evaluator evaluator(context);
-    Decryptor decryptor(context, secret_key);
-
-    /*
-    We create an IntegerEncoder.
-    */
-    IntegerEncoder encoder(context);
-
-    /*
-    First, we encode two integers as plaintext polynomials. Note that encoding
-    is not encryption: at this point nothing is encrypted.
-    */
-    int value1 = 5;
-    Plaintext plain1 = encoder.encode(value1);
-    print_line(__LINE__);
-    cout << "Encode " << value1 << " as polynomial " << plain1.to_string() << " (plain1)," << endl;
-
-    int value2 = -7;
-    Plaintext plain2 = encoder.encode(value2);
-    cout << string(13, ' ') << "encode " << value2 << " as polynomial " << plain2.to_string() << " (plain2)." << endl;
-
-    /*
-    Now we can encrypt the plaintext polynomials.
-    */
-    Ciphertext encrypted1, encrypted2;
-    print_line(__LINE__);
-    cout << "Encrypt plain1 to encrypted1 and plain2 to encrypted2." << endl;
-    encryptor.encrypt(plain1, encrypted1);
-    encryptor.encrypt(plain2, encrypted2);
-    cout << "    + Noise budget in encrypted1: " << decryptor.invariant_noise_budget(encrypted1) << " bits" << endl;
-    cout << "    + Noise budget in encrypted2: " << decryptor.invariant_noise_budget(encrypted2) << " bits" << endl;
-
-    /*
-    As a simple example, we compute (-encrypted1 + encrypted2) * encrypted2.
-    */
-    Ciphertext encrypted_result;
-    print_line(__LINE__);
-    cout << "Compute encrypted_result = (-encrypted1 + encrypted2) * encrypted2." << endl;
-    evaluator.negate(encrypted1, encrypted_result);
-    evaluator.add_inplace(encrypted_result, encrypted2);
-    evaluator.multiply_inplace(encrypted_result, encrypted2);
-    cout << "    + Noise budget in encrypted_result: " << decryptor.invariant_noise_budget(encrypted_result) << " bits"
-         << endl;
-    Plaintext plain_result;
-    print_line(__LINE__);
-    cout << "Decrypt encrypted_result to plain_result." << endl;
-    decryptor.decrypt(encrypted_result, plain_result);
-
-    /*
-    Print the result plaintext polynomial. The coefficients are not even close
-    to exceeding our plain_modulus, 512.
-    */
-    cout << "    + Plaintext polynomial: " << plain_result.to_string() << endl;
-
-    /*
-    Decode to obtain an integer result.
-    */
-    print_line(__LINE__);
-    cout << "Decode plain_result." << endl;
-    cout << "    + Decoded integer: " << encoder.decode_int32(plain_result);
-    cout << "...... Correct." << endl;
-}
-=======
->>>>>>> 6e8ec9b3
-
 void example_batch_encoder()
 {
     print_example_banner("Example: Encoders / Batch Encoder");
